--- conflicted
+++ resolved
@@ -29,13 +29,8 @@
 #include "libavutil/version.h"
 
 #define LIBAVCODEC_VERSION_MAJOR 55
-<<<<<<< HEAD
 #define LIBAVCODEC_VERSION_MINOR  55
-#define LIBAVCODEC_VERSION_MICRO 106
-=======
-#define LIBAVCODEC_VERSION_MINOR 42
-#define LIBAVCODEC_VERSION_MICRO  0
->>>>>>> 38389058
+#define LIBAVCODEC_VERSION_MICRO 107
 
 #define LIBAVCODEC_VERSION_INT  AV_VERSION_INT(LIBAVCODEC_VERSION_MAJOR, \
                                                LIBAVCODEC_VERSION_MINOR, \
