--- conflicted
+++ resolved
@@ -1665,11 +1665,7 @@
    int w= s->avctx->width; //FIXME round up to x16 ?
    int h= s->avctx->height;
 
-<<<<<<< HEAD
-    if(s->current_picture.data[0] && !(s->avctx->flags&CODEC_FLAG_EMU_EDGE)){
-=======
     if (s->current_picture.data[0] && !(s->avctx->flags&CODEC_FLAG_EMU_EDGE)) {
->>>>>>> 61856d06
         s->dsp.draw_edges(s->current_picture.data[0],
                           s->current_picture.linesize[0], w   , h   ,
                           EDGE_WIDTH  , EDGE_WIDTH  , EDGE_TOP | EDGE_BOTTOM);
