/*
 * BMP image format encoder
 * Copyright (c) 2006, 2007 Michel Bardiaux
 * Copyright (c) 2009 Daniel Verkamp <daniel at drv.nu>
 *
 * This file is part of FFmpeg.
 *
 * FFmpeg is free software; you can redistribute it and/or
 * modify it under the terms of the GNU Lesser General Public
 * License as published by the Free Software Foundation; either
 * version 2.1 of the License, or (at your option) any later version.
 *
 * FFmpeg is distributed in the hope that it will be useful,
 * but WITHOUT ANY WARRANTY; without even the implied warranty of
 * MERCHANTABILITY or FITNESS FOR A PARTICULAR PURPOSE.  See the GNU
 * Lesser General Public License for more details.
 *
 * You should have received a copy of the GNU Lesser General Public
 * License along with FFmpeg; if not, write to the Free Software
 * Foundation, Inc., 51 Franklin Street, Fifth Floor, Boston, MA 02110-1301 USA
 */

#include "libavutil/imgutils.h"
#include "avcodec.h"
#include "bytestream.h"
#include "bmp.h"
<<<<<<< HEAD
#include <assert.h>
=======
#include "internal.h"
>>>>>>> 3e23badd

static const uint32_t monoblack_pal[] = { 0x000000, 0xFFFFFF };
static const uint32_t rgb565_masks[]  = { 0xF800, 0x07E0, 0x001F };
static const uint32_t rgb444_masks[]  = { 0x0F00, 0x00F0, 0x000F };

static av_cold int bmp_encode_init(AVCodecContext *avctx){
    BMPContext *s = avctx->priv_data;

    avcodec_get_frame_defaults((AVFrame*)&s->picture);
    avctx->coded_frame = (AVFrame*)&s->picture;

    switch (avctx->pix_fmt) {
    case PIX_FMT_BGRA:
        avctx->bits_per_coded_sample = 32;
        break;
    case PIX_FMT_BGR24:
        avctx->bits_per_coded_sample = 24;
        break;
    case PIX_FMT_RGB555:
    case PIX_FMT_RGB565:
    case PIX_FMT_RGB444:
        avctx->bits_per_coded_sample = 16;
        break;
    case PIX_FMT_RGB8:
    case PIX_FMT_BGR8:
    case PIX_FMT_RGB4_BYTE:
    case PIX_FMT_BGR4_BYTE:
    case PIX_FMT_GRAY8:
    case PIX_FMT_PAL8:
        avctx->bits_per_coded_sample = 8;
        break;
    case PIX_FMT_MONOBLACK:
        avctx->bits_per_coded_sample = 1;
        break;
    default:
        av_log(avctx, AV_LOG_INFO, "unsupported pixel format\n");
        return -1;
    }

    return 0;
}

static int bmp_encode_frame(AVCodecContext *avctx, AVPacket *pkt,
                            const AVFrame *pict, int *got_packet)
{
    BMPContext *s = avctx->priv_data;
    AVFrame * const p= (AVFrame*)&s->picture;
    int n_bytes_image, n_bytes_per_row, n_bytes, i, n, hsize, ret;
    const uint32_t *pal = NULL;
    uint32_t palette256[256];
    int pad_bytes_per_row, pal_entries = 0, compression = BMP_RGB;
    int bit_count = avctx->bits_per_coded_sample;
    uint8_t *ptr, *buf;
    *p = *pict;
    p->pict_type= AV_PICTURE_TYPE_I;
    p->key_frame= 1;
    switch (avctx->pix_fmt) {
    case PIX_FMT_RGB444:
        compression = BMP_BITFIELDS;
        pal = rgb444_masks; // abuse pal to hold color masks
        pal_entries = 3;
        break;
    case PIX_FMT_RGB565:
        compression = BMP_BITFIELDS;
        pal = rgb565_masks; // abuse pal to hold color masks
        pal_entries = 3;
        break;
    case PIX_FMT_RGB8:
    case PIX_FMT_BGR8:
    case PIX_FMT_RGB4_BYTE:
    case PIX_FMT_BGR4_BYTE:
    case PIX_FMT_GRAY8:
        assert(bit_count == 8);
        ff_set_systematic_pal2(palette256, avctx->pix_fmt);
        pal = palette256;
        break;
    case PIX_FMT_PAL8:
        pal = (uint32_t *)p->data[1];
        break;
    case PIX_FMT_MONOBLACK:
        pal = monoblack_pal;
        break;
    }
    if (pal && !pal_entries) pal_entries = 1 << bit_count;
    n_bytes_per_row = ((int64_t)avctx->width * (int64_t)bit_count + 7LL) >> 3LL;
    pad_bytes_per_row = (4 - n_bytes_per_row) & 3;
    n_bytes_image = avctx->height * (n_bytes_per_row + pad_bytes_per_row);

    // STRUCTURE.field refer to the MSVC documentation for BITMAPFILEHEADER
    // and related pages.
#define SIZE_BITMAPFILEHEADER 14
#define SIZE_BITMAPINFOHEADER 40
    hsize = SIZE_BITMAPFILEHEADER + SIZE_BITMAPINFOHEADER + (pal_entries << 2);
    n_bytes = n_bytes_image + hsize;
    if ((ret = ff_alloc_packet(pkt, n_bytes)) < 0) {
        av_log(avctx, AV_LOG_ERROR, "Error getting output packet.\n");
        return ret;
    }
    buf = pkt->data;
    bytestream_put_byte(&buf, 'B');                   // BITMAPFILEHEADER.bfType
    bytestream_put_byte(&buf, 'M');                   // do.
    bytestream_put_le32(&buf, n_bytes);               // BITMAPFILEHEADER.bfSize
    bytestream_put_le16(&buf, 0);                     // BITMAPFILEHEADER.bfReserved1
    bytestream_put_le16(&buf, 0);                     // BITMAPFILEHEADER.bfReserved2
    bytestream_put_le32(&buf, hsize);                 // BITMAPFILEHEADER.bfOffBits
    bytestream_put_le32(&buf, SIZE_BITMAPINFOHEADER); // BITMAPINFOHEADER.biSize
    bytestream_put_le32(&buf, avctx->width);          // BITMAPINFOHEADER.biWidth
    bytestream_put_le32(&buf, avctx->height);         // BITMAPINFOHEADER.biHeight
    bytestream_put_le16(&buf, 1);                     // BITMAPINFOHEADER.biPlanes
    bytestream_put_le16(&buf, bit_count);             // BITMAPINFOHEADER.biBitCount
    bytestream_put_le32(&buf, compression);           // BITMAPINFOHEADER.biCompression
    bytestream_put_le32(&buf, n_bytes_image);         // BITMAPINFOHEADER.biSizeImage
    bytestream_put_le32(&buf, 0);                     // BITMAPINFOHEADER.biXPelsPerMeter
    bytestream_put_le32(&buf, 0);                     // BITMAPINFOHEADER.biYPelsPerMeter
    bytestream_put_le32(&buf, 0);                     // BITMAPINFOHEADER.biClrUsed
    bytestream_put_le32(&buf, 0);                     // BITMAPINFOHEADER.biClrImportant
    for (i = 0; i < pal_entries; i++)
        bytestream_put_le32(&buf, pal[i] & 0xFFFFFF);
    // BMP files are bottom-to-top so we start from the end...
    ptr = p->data[0] + (avctx->height - 1) * p->linesize[0];
    buf = pkt->data + hsize;
    for(i = 0; i < avctx->height; i++) {
        if (bit_count == 16) {
            const uint16_t *src = (const uint16_t *) ptr;
            uint16_t *dst = (uint16_t *) buf;
            for(n = 0; n < avctx->width; n++)
                AV_WL16(dst + n, src[n]);
        } else {
            memcpy(buf, ptr, n_bytes_per_row);
        }
        buf += n_bytes_per_row;
        memset(buf, 0, pad_bytes_per_row);
        buf += pad_bytes_per_row;
        ptr -= p->linesize[0]; // ... and go back
    }

    pkt->flags |= AV_PKT_FLAG_KEY;
    *got_packet = 1;
    return 0;
}

AVCodec ff_bmp_encoder = {
    .name           = "bmp",
    .type           = AVMEDIA_TYPE_VIDEO,
    .id             = CODEC_ID_BMP,
    .priv_data_size = sizeof(BMPContext),
    .init           = bmp_encode_init,
    .encode2        = bmp_encode_frame,
    .pix_fmts = (const enum PixelFormat[]){
        PIX_FMT_BGRA, PIX_FMT_BGR24,
        PIX_FMT_RGB565, PIX_FMT_RGB555, PIX_FMT_RGB444,
        PIX_FMT_RGB8, PIX_FMT_BGR8, PIX_FMT_RGB4_BYTE, PIX_FMT_BGR4_BYTE, PIX_FMT_GRAY8, PIX_FMT_PAL8,
        PIX_FMT_MONOBLACK,
        PIX_FMT_NONE},
    .long_name = NULL_IF_CONFIG_SMALL("BMP image"),
};<|MERGE_RESOLUTION|>--- conflicted
+++ resolved
@@ -24,11 +24,8 @@
 #include "avcodec.h"
 #include "bytestream.h"
 #include "bmp.h"
-<<<<<<< HEAD
 #include <assert.h>
-=======
 #include "internal.h"
->>>>>>> 3e23badd
 
 static const uint32_t monoblack_pal[] = { 0x000000, 0xFFFFFF };
 static const uint32_t rgb565_masks[]  = { 0xF800, 0x07E0, 0x001F };
