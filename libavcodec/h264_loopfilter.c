/*
 * H.26L/H.264/AVC/JVT/14496-10/... loop filter
 * Copyright (c) 2003 Michael Niedermayer <michaelni@gmx.at>
 *
 * This file is part of FFmpeg.
 *
 * FFmpeg is free software; you can redistribute it and/or
 * modify it under the terms of the GNU Lesser General Public
 * License as published by the Free Software Foundation; either
 * version 2.1 of the License, or (at your option) any later version.
 *
 * FFmpeg is distributed in the hope that it will be useful,
 * but WITHOUT ANY WARRANTY; without even the implied warranty of
 * MERCHANTABILITY or FITNESS FOR A PARTICULAR PURPOSE.  See the GNU
 * Lesser General Public License for more details.
 *
 * You should have received a copy of the GNU Lesser General Public
 * License along with FFmpeg; if not, write to the Free Software
 * Foundation, Inc., 51 Franklin Street, Fifth Floor, Boston, MA 02110-1301 USA
 */

/**
 * @file
 * H.264 / AVC / MPEG4 part10 loop filter.
 * @author Michael Niedermayer <michaelni@gmx.at>
 */

#include "libavutil/internal.h"
#include "libavutil/intreadwrite.h"
#include "internal.h"
#include "avcodec.h"
#include "mpegvideo.h"
#include "h264.h"
#include "mathops.h"
#include "rectangle.h"

/* Deblocking filter (p153) */
static const uint8_t alpha_table[52*3] = {
     0,  0,  0,  0,  0,  0,  0,  0,  0,  0,  0,  0,  0,
     0,  0,  0,  0,  0,  0,  0,  0,  0,  0,  0,  0,  0,
     0,  0,  0,  0,  0,  0,  0,  0,  0,  0,  0,  0,  0,
     0,  0,  0,  0,  0,  0,  0,  0,  0,  0,  0,  0,  0,
     0,  0,  0,  0,  0,  0,  0,  0,  0,  0,
     0,  0,  0,  0,  0,  0,  4,  4,  5,  6,
     7,  8,  9, 10, 12, 13, 15, 17, 20, 22,
    25, 28, 32, 36, 40, 45, 50, 56, 63, 71,
    80, 90,101,113,127,144,162,182,203,226,
   255,255,
   255,255,255,255,255,255,255,255,255,255,255,255,255,
   255,255,255,255,255,255,255,255,255,255,255,255,255,
   255,255,255,255,255,255,255,255,255,255,255,255,255,
   255,255,255,255,255,255,255,255,255,255,255,255,255,
};
static const uint8_t beta_table[52*3] = {
     0,  0,  0,  0,  0,  0,  0,  0,  0,  0,  0,  0,  0,
     0,  0,  0,  0,  0,  0,  0,  0,  0,  0,  0,  0,  0,
     0,  0,  0,  0,  0,  0,  0,  0,  0,  0,  0,  0,  0,
     0,  0,  0,  0,  0,  0,  0,  0,  0,  0,  0,  0,  0,
     0,  0,  0,  0,  0,  0,  0,  0,  0,  0,
     0,  0,  0,  0,  0,  0,  2,  2,  2,  3,
     3,  3,  3,  4,  4,  4,  6,  6,  7,  7,
     8,  8,  9,  9, 10, 10, 11, 11, 12, 12,
    13, 13, 14, 14, 15, 15, 16, 16, 17, 17,
    18, 18,
    18, 18, 18, 18, 18, 18, 18, 18, 18, 18, 18, 18, 18,
    18, 18, 18, 18, 18, 18, 18, 18, 18, 18, 18, 18, 18,
    18, 18, 18, 18, 18, 18, 18, 18, 18, 18, 18, 18, 18,
    18, 18, 18, 18, 18, 18, 18, 18, 18, 18, 18, 18, 18,
};
static const uint8_t tc0_table[52*3][4] = {
    {-1, 0, 0, 0 }, {-1, 0, 0, 0 }, {-1, 0, 0, 0 }, {-1, 0, 0, 0 }, {-1, 0, 0, 0 }, {-1, 0, 0, 0 },
    {-1, 0, 0, 0 }, {-1, 0, 0, 0 }, {-1, 0, 0, 0 }, {-1, 0, 0, 0 }, {-1, 0, 0, 0 }, {-1, 0, 0, 0 },
    {-1, 0, 0, 0 }, {-1, 0, 0, 0 }, {-1, 0, 0, 0 }, {-1, 0, 0, 0 }, {-1, 0, 0, 0 }, {-1, 0, 0, 0 },
    {-1, 0, 0, 0 }, {-1, 0, 0, 0 }, {-1, 0, 0, 0 }, {-1, 0, 0, 0 }, {-1, 0, 0, 0 }, {-1, 0, 0, 0 },
    {-1, 0, 0, 0 }, {-1, 0, 0, 0 }, {-1, 0, 0, 0 }, {-1, 0, 0, 0 }, {-1, 0, 0, 0 }, {-1, 0, 0, 0 },
    {-1, 0, 0, 0 }, {-1, 0, 0, 0 }, {-1, 0, 0, 0 }, {-1, 0, 0, 0 }, {-1, 0, 0, 0 }, {-1, 0, 0, 0 },
    {-1, 0, 0, 0 }, {-1, 0, 0, 0 }, {-1, 0, 0, 0 }, {-1, 0, 0, 0 }, {-1, 0, 0, 0 }, {-1, 0, 0, 0 },
    {-1, 0, 0, 0 }, {-1, 0, 0, 0 }, {-1, 0, 0, 0 }, {-1, 0, 0, 0 }, {-1, 0, 0, 0 }, {-1, 0, 0, 0 },
    {-1, 0, 0, 0 }, {-1, 0, 0, 0 }, {-1, 0, 0, 0 }, {-1, 0, 0, 0 },
    {-1, 0, 0, 0 }, {-1, 0, 0, 0 }, {-1, 0, 0, 0 }, {-1, 0, 0, 0 }, {-1, 0, 0, 0 }, {-1, 0, 0, 0 },
    {-1, 0, 0, 0 }, {-1, 0, 0, 0 }, {-1, 0, 0, 0 }, {-1, 0, 0, 0 }, {-1, 0, 0, 0 }, {-1, 0, 0, 0 },
    {-1, 0, 0, 0 }, {-1, 0, 0, 0 }, {-1, 0, 0, 0 }, {-1, 0, 0, 0 }, {-1, 0, 0, 0 }, {-1, 0, 0, 1 },
    {-1, 0, 0, 1 }, {-1, 0, 0, 1 }, {-1, 0, 0, 1 }, {-1, 0, 1, 1 }, {-1, 0, 1, 1 }, {-1, 1, 1, 1 },
    {-1, 1, 1, 1 }, {-1, 1, 1, 1 }, {-1, 1, 1, 1 }, {-1, 1, 1, 2 }, {-1, 1, 1, 2 }, {-1, 1, 1, 2 },
    {-1, 1, 1, 2 }, {-1, 1, 2, 3 }, {-1, 1, 2, 3 }, {-1, 2, 2, 3 }, {-1, 2, 2, 4 }, {-1, 2, 3, 4 },
    {-1, 2, 3, 4 }, {-1, 3, 3, 5 }, {-1, 3, 4, 6 }, {-1, 3, 4, 6 }, {-1, 4, 5, 7 }, {-1, 4, 5, 8 },
    {-1, 4, 6, 9 }, {-1, 5, 7,10 }, {-1, 6, 8,11 }, {-1, 6, 8,13 }, {-1, 7,10,14 }, {-1, 8,11,16 },
    {-1, 9,12,18 }, {-1,10,13,20 }, {-1,11,15,23 }, {-1,13,17,25 },
    {-1,13,17,25 }, {-1,13,17,25 }, {-1,13,17,25 }, {-1,13,17,25 }, {-1,13,17,25 }, {-1,13,17,25 },
    {-1,13,17,25 }, {-1,13,17,25 }, {-1,13,17,25 }, {-1,13,17,25 }, {-1,13,17,25 }, {-1,13,17,25 },
    {-1,13,17,25 }, {-1,13,17,25 }, {-1,13,17,25 }, {-1,13,17,25 }, {-1,13,17,25 }, {-1,13,17,25 },
    {-1,13,17,25 }, {-1,13,17,25 }, {-1,13,17,25 }, {-1,13,17,25 }, {-1,13,17,25 }, {-1,13,17,25 },
    {-1,13,17,25 }, {-1,13,17,25 }, {-1,13,17,25 }, {-1,13,17,25 }, {-1,13,17,25 }, {-1,13,17,25 },
    {-1,13,17,25 }, {-1,13,17,25 }, {-1,13,17,25 }, {-1,13,17,25 }, {-1,13,17,25 }, {-1,13,17,25 },
    {-1,13,17,25 }, {-1,13,17,25 }, {-1,13,17,25 }, {-1,13,17,25 }, {-1,13,17,25 }, {-1,13,17,25 },
    {-1,13,17,25 }, {-1,13,17,25 }, {-1,13,17,25 }, {-1,13,17,25 }, {-1,13,17,25 }, {-1,13,17,25 },
    {-1,13,17,25 }, {-1,13,17,25 }, {-1,13,17,25 }, {-1,13,17,25 },
};

/* intra: 0 if this loopfilter call is guaranteed to be inter (bS < 4), 1 if it might be intra (bS == 4) */
static av_always_inline void filter_mb_edgev(uint8_t *pix, int stride,
                                             const int16_t bS[4],
                                             unsigned int qp, int a, int b,
                                             H264Context *h, int intra)
{
    const unsigned int index_a = qp + a;
    const int alpha = alpha_table[index_a];
    const int beta  = beta_table[qp + b];
    if (alpha ==0 || beta == 0) return;

    if( bS[0] < 4 || !intra ) {
        int8_t tc[4];
        tc[0] = tc0_table[index_a][bS[0]];
        tc[1] = tc0_table[index_a][bS[1]];
        tc[2] = tc0_table[index_a][bS[2]];
        tc[3] = tc0_table[index_a][bS[3]];
        h->h264dsp.h264_h_loop_filter_luma(pix, stride, alpha, beta, tc);
    } else {
        h->h264dsp.h264_h_loop_filter_luma_intra(pix, stride, alpha, beta);
    }
}

static av_always_inline void filter_mb_edgecv(uint8_t *pix, int stride,
                                              const int16_t bS[4],
                                              unsigned int qp, int a, int b,
                                              H264Context *h, int intra)
{
    const unsigned int index_a = qp + a;
    const int alpha = alpha_table[index_a];
    const int beta  = beta_table[qp + b];
    if (alpha ==0 || beta == 0) return;

    if( bS[0] < 4 || !intra ) {
        int8_t tc[4];
        tc[0] = tc0_table[index_a][bS[0]]+1;
        tc[1] = tc0_table[index_a][bS[1]]+1;
        tc[2] = tc0_table[index_a][bS[2]]+1;
        tc[3] = tc0_table[index_a][bS[3]]+1;
        h->h264dsp.h264_h_loop_filter_chroma(pix, stride, alpha, beta, tc);
    } else {
        h->h264dsp.h264_h_loop_filter_chroma_intra(pix, stride, alpha, beta);
    }
}

static av_always_inline void filter_mb_mbaff_edgev(H264Context *h, uint8_t *pix,
                                                   int stride,
                                                   const int16_t bS[7], int bsi,
                                                   int qp, int a, int b,
                                                   int intra)
{
    const unsigned int index_a = qp + a;
    const int alpha = alpha_table[index_a];
    const int beta  = beta_table[qp + b];
    if (alpha ==0 || beta == 0) return;

    if( bS[0] < 4 || !intra ) {
        int8_t tc[4];
        tc[0] = tc0_table[index_a][bS[0*bsi]];
        tc[1] = tc0_table[index_a][bS[1*bsi]];
        tc[2] = tc0_table[index_a][bS[2*bsi]];
        tc[3] = tc0_table[index_a][bS[3*bsi]];
        h->h264dsp.h264_h_loop_filter_luma_mbaff(pix, stride, alpha, beta, tc);
    } else {
        h->h264dsp.h264_h_loop_filter_luma_mbaff_intra(pix, stride, alpha, beta);
    }
}

static av_always_inline void filter_mb_mbaff_edgecv(H264Context *h,
                                                    uint8_t *pix, int stride,
                                                    const int16_t bS[7],
                                                    int bsi, int qp, int a,
                                                    int b, int intra)
{
    const unsigned int index_a = qp + a;
    const int alpha = alpha_table[index_a];
    const int beta  = beta_table[qp + b];
    if (alpha ==0 || beta == 0) return;

    if( bS[0] < 4 || !intra ) {
        int8_t tc[4];
        tc[0] = tc0_table[index_a][bS[0*bsi]] + 1;
        tc[1] = tc0_table[index_a][bS[1*bsi]] + 1;
        tc[2] = tc0_table[index_a][bS[2*bsi]] + 1;
        tc[3] = tc0_table[index_a][bS[3*bsi]] + 1;
        h->h264dsp.h264_h_loop_filter_chroma_mbaff(pix, stride, alpha, beta, tc);
    } else {
        h->h264dsp.h264_h_loop_filter_chroma_mbaff_intra(pix, stride, alpha, beta);
    }
}

static av_always_inline void filter_mb_edgeh(uint8_t *pix, int stride,
                                             const int16_t bS[4],
                                             unsigned int qp, int a, int b,
                                             H264Context *h, int intra)
{
    const unsigned int index_a = qp + a;
    const int alpha = alpha_table[index_a];
    const int beta  = beta_table[qp + b];
    if (alpha ==0 || beta == 0) return;

    if( bS[0] < 4 || !intra ) {
        int8_t tc[4];
        tc[0] = tc0_table[index_a][bS[0]];
        tc[1] = tc0_table[index_a][bS[1]];
        tc[2] = tc0_table[index_a][bS[2]];
        tc[3] = tc0_table[index_a][bS[3]];
        h->h264dsp.h264_v_loop_filter_luma(pix, stride, alpha, beta, tc);
    } else {
        h->h264dsp.h264_v_loop_filter_luma_intra(pix, stride, alpha, beta);
    }
}

static av_always_inline void filter_mb_edgech(uint8_t *pix, int stride,
                                              const int16_t bS[4],
                                              unsigned int qp, int a, int b,
                                              H264Context *h, int intra)
{
    const unsigned int index_a = qp + a;
    const int alpha = alpha_table[index_a];
    const int beta  = beta_table[qp + b];
    if (alpha ==0 || beta == 0) return;

    if( bS[0] < 4 || !intra ) {
        int8_t tc[4];
        tc[0] = tc0_table[index_a][bS[0]]+1;
        tc[1] = tc0_table[index_a][bS[1]]+1;
        tc[2] = tc0_table[index_a][bS[2]]+1;
        tc[3] = tc0_table[index_a][bS[3]]+1;
        h->h264dsp.h264_v_loop_filter_chroma(pix, stride, alpha, beta, tc);
    } else {
        h->h264dsp.h264_v_loop_filter_chroma_intra(pix, stride, alpha, beta);
    }
}

static av_always_inline void h264_filter_mb_fast_internal(H264Context *h,
                                                          int mb_x, int mb_y,
                                                          uint8_t *img_y,
                                                          uint8_t *img_cb,
                                                          uint8_t *img_cr,
                                                          unsigned int linesize,
                                                          unsigned int uvlinesize,
                                                          int pixel_shift)
{
<<<<<<< HEAD
    MpegEncContext * const s = &h->s;
    int chroma = CHROMA && !(CONFIG_GRAY && (s->flags&CODEC_FLAG_GRAY));
=======
    int chroma = !(CONFIG_GRAY && (h->flags&CODEC_FLAG_GRAY));
>>>>>>> 2c541554
    int chroma444 = CHROMA444;
    int chroma422 = CHROMA422;

    int mb_xy = h->mb_xy;
    int left_type= h->left_type[LTOP];
    int top_type= h->top_type;

    int qp_bd_offset = 6 * (h->sps.bit_depth_luma - 8);
    int a = h->slice_alpha_c0_offset - qp_bd_offset;
    int b = h->slice_beta_offset - qp_bd_offset;

    int mb_type = h->cur_pic.f.mb_type[mb_xy];
    int qp      = h->cur_pic.f.qscale_table[mb_xy];
    int qp0     = h->cur_pic.f.qscale_table[mb_xy - 1];
    int qp1     = h->cur_pic.f.qscale_table[h->top_mb_xy];
    int qpc = get_chroma_qp( h, 0, qp );
    int qpc0 = get_chroma_qp( h, 0, qp0 );
    int qpc1 = get_chroma_qp( h, 0, qp1 );
    qp0 = (qp + qp0 + 1) >> 1;
    qp1 = (qp + qp1 + 1) >> 1;
    qpc0 = (qpc + qpc0 + 1) >> 1;
    qpc1 = (qpc + qpc1 + 1) >> 1;

    if( IS_INTRA(mb_type) ) {
        static const int16_t bS4[4] = {4,4,4,4};
        static const int16_t bS3[4] = {3,3,3,3};
        const int16_t *bSH = FIELD_PICTURE ? bS3 : bS4;
        if(left_type)
            filter_mb_edgev( &img_y[4*0<<pixel_shift], linesize, bS4, qp0, a, b, h, 1);
        if( IS_8x8DCT(mb_type) ) {
            filter_mb_edgev( &img_y[4*2<<pixel_shift], linesize, bS3, qp, a, b, h, 0);
            if(top_type){
                filter_mb_edgeh( &img_y[4*0*linesize], linesize, bSH, qp1, a, b, h, 1);
            }
            filter_mb_edgeh( &img_y[4*2*linesize], linesize, bS3, qp, a, b, h, 0);
        } else {
            filter_mb_edgev( &img_y[4*1<<pixel_shift], linesize, bS3, qp, a, b, h, 0);
            filter_mb_edgev( &img_y[4*2<<pixel_shift], linesize, bS3, qp, a, b, h, 0);
            filter_mb_edgev( &img_y[4*3<<pixel_shift], linesize, bS3, qp, a, b, h, 0);
            if(top_type){
                filter_mb_edgeh( &img_y[4*0*linesize], linesize, bSH, qp1, a, b, h, 1);
            }
            filter_mb_edgeh( &img_y[4*1*linesize], linesize, bS3, qp, a, b, h, 0);
            filter_mb_edgeh( &img_y[4*2*linesize], linesize, bS3, qp, a, b, h, 0);
            filter_mb_edgeh( &img_y[4*3*linesize], linesize, bS3, qp, a, b, h, 0);
        }
        if(chroma){
            if(chroma444){
                if(left_type){
                    filter_mb_edgev( &img_cb[4*0<<pixel_shift], linesize, bS4, qpc0, a, b, h, 1);
                    filter_mb_edgev( &img_cr[4*0<<pixel_shift], linesize, bS4, qpc0, a, b, h, 1);
                }
                if( IS_8x8DCT(mb_type) ) {
                    filter_mb_edgev( &img_cb[4*2<<pixel_shift], linesize, bS3, qpc, a, b, h, 0);
                    filter_mb_edgev( &img_cr[4*2<<pixel_shift], linesize, bS3, qpc, a, b, h, 0);
                    if(top_type){
                        filter_mb_edgeh( &img_cb[4*0*linesize], linesize, bSH, qpc1, a, b, h, 1 );
                        filter_mb_edgeh( &img_cr[4*0*linesize], linesize, bSH, qpc1, a, b, h, 1 );
                    }
                    filter_mb_edgeh( &img_cb[4*2*linesize], linesize, bS3, qpc, a, b, h, 0);
                    filter_mb_edgeh( &img_cr[4*2*linesize], linesize, bS3, qpc, a, b, h, 0);
                } else {
                    filter_mb_edgev( &img_cb[4*1<<pixel_shift], linesize, bS3, qpc, a, b, h, 0);
                    filter_mb_edgev( &img_cr[4*1<<pixel_shift], linesize, bS3, qpc, a, b, h, 0);
                    filter_mb_edgev( &img_cb[4*2<<pixel_shift], linesize, bS3, qpc, a, b, h, 0);
                    filter_mb_edgev( &img_cr[4*2<<pixel_shift], linesize, bS3, qpc, a, b, h, 0);
                    filter_mb_edgev( &img_cb[4*3<<pixel_shift], linesize, bS3, qpc, a, b, h, 0);
                    filter_mb_edgev( &img_cr[4*3<<pixel_shift], linesize, bS3, qpc, a, b, h, 0);
                    if(top_type){
                        filter_mb_edgeh( &img_cb[4*0*linesize], linesize, bSH, qpc1, a, b, h, 1);
                        filter_mb_edgeh( &img_cr[4*0*linesize], linesize, bSH, qpc1, a, b, h, 1);
                    }
                    filter_mb_edgeh( &img_cb[4*1*linesize], linesize, bS3, qpc, a, b, h, 0);
                    filter_mb_edgeh( &img_cr[4*1*linesize], linesize, bS3, qpc, a, b, h, 0);
                    filter_mb_edgeh( &img_cb[4*2*linesize], linesize, bS3, qpc, a, b, h, 0);
                    filter_mb_edgeh( &img_cr[4*2*linesize], linesize, bS3, qpc, a, b, h, 0);
                    filter_mb_edgeh( &img_cb[4*3*linesize], linesize, bS3, qpc, a, b, h, 0);
                    filter_mb_edgeh( &img_cr[4*3*linesize], linesize, bS3, qpc, a, b, h, 0);
                }
            }else if(chroma422){
                if(left_type){
                    filter_mb_edgecv(&img_cb[2*0<<pixel_shift], uvlinesize, bS4, qpc0, a, b, h, 1);
                    filter_mb_edgecv(&img_cr[2*0<<pixel_shift], uvlinesize, bS4, qpc0, a, b, h, 1);
                }
                filter_mb_edgecv(&img_cb[2*2<<pixel_shift], uvlinesize, bS3, qpc, a, b, h, 0);
                filter_mb_edgecv(&img_cr[2*2<<pixel_shift], uvlinesize, bS3, qpc, a, b, h, 0);
                if(top_type){
                    filter_mb_edgech(&img_cb[4*0*uvlinesize], uvlinesize, bSH, qpc1, a, b, h, 1);
                    filter_mb_edgech(&img_cr[4*0*uvlinesize], uvlinesize, bSH, qpc1, a, b, h, 1);
                }
                filter_mb_edgech(&img_cb[4*1*uvlinesize], uvlinesize, bS3, qpc, a, b, h, 0);
                filter_mb_edgech(&img_cr[4*1*uvlinesize], uvlinesize, bS3, qpc, a, b, h, 0);
                filter_mb_edgech(&img_cb[4*2*uvlinesize], uvlinesize, bS3, qpc, a, b, h, 0);
                filter_mb_edgech(&img_cr[4*2*uvlinesize], uvlinesize, bS3, qpc, a, b, h, 0);
                filter_mb_edgech(&img_cb[4*3*uvlinesize], uvlinesize, bS3, qpc, a, b, h, 0);
                filter_mb_edgech(&img_cr[4*3*uvlinesize], uvlinesize, bS3, qpc, a, b, h, 0);
            }else{
                if(left_type){
                    filter_mb_edgecv( &img_cb[2*0<<pixel_shift], uvlinesize, bS4, qpc0, a, b, h, 1);
                    filter_mb_edgecv( &img_cr[2*0<<pixel_shift], uvlinesize, bS4, qpc0, a, b, h, 1);
                }
                filter_mb_edgecv( &img_cb[2*2<<pixel_shift], uvlinesize, bS3, qpc, a, b, h, 0);
                filter_mb_edgecv( &img_cr[2*2<<pixel_shift], uvlinesize, bS3, qpc, a, b, h, 0);
                if(top_type){
                    filter_mb_edgech( &img_cb[2*0*uvlinesize], uvlinesize, bSH, qpc1, a, b, h, 1);
                    filter_mb_edgech( &img_cr[2*0*uvlinesize], uvlinesize, bSH, qpc1, a, b, h, 1);
                }
                filter_mb_edgech( &img_cb[2*2*uvlinesize], uvlinesize, bS3, qpc, a, b, h, 0);
                filter_mb_edgech( &img_cr[2*2*uvlinesize], uvlinesize, bS3, qpc, a, b, h, 0);
            }
        }
        return;
    } else {
        LOCAL_ALIGNED_8(int16_t, bS, [2], [4][4]);
        int edges;
        if( IS_8x8DCT(mb_type) && (h->cbp&7) == 7 && !chroma444 ) {
            edges = 4;
            AV_WN64A(bS[0][0], 0x0002000200020002ULL);
            AV_WN64A(bS[0][2], 0x0002000200020002ULL);
            AV_WN64A(bS[1][0], 0x0002000200020002ULL);
            AV_WN64A(bS[1][2], 0x0002000200020002ULL);
        } else {
            int mask_edge1 = (3*(((5*mb_type)>>5)&1)) | (mb_type>>4); //(mb_type & (MB_TYPE_16x16 | MB_TYPE_8x16)) ? 3 : (mb_type & MB_TYPE_16x8) ? 1 : 0;
            int mask_edge0 = 3*((mask_edge1>>1) & ((5*left_type)>>5)&1); // (mb_type & (MB_TYPE_16x16 | MB_TYPE_8x16)) && (h->left_type[LTOP] & (MB_TYPE_16x16 | MB_TYPE_8x16)) ? 3 : 0;
            int step =  1+(mb_type>>24); //IS_8x8DCT(mb_type) ? 2 : 1;
            edges = 4 - 3*((mb_type>>3) & !(h->cbp & 15)); //(mb_type & MB_TYPE_16x16) && !(h->cbp & 15) ? 1 : 4;
            h->h264dsp.h264_loop_filter_strength( bS, h->non_zero_count_cache, h->ref_cache, h->mv_cache,
                                              h->list_count==2, edges, step, mask_edge0, mask_edge1, FIELD_PICTURE);
        }
        if( IS_INTRA(left_type) )
            AV_WN64A(bS[0][0], 0x0004000400040004ULL);
        if( IS_INTRA(top_type) )
            AV_WN64A(bS[1][0], FIELD_PICTURE ? 0x0003000300030003ULL : 0x0004000400040004ULL);

#define FILTER(hv,dir,edge,intra)\
        if(AV_RN64A(bS[dir][edge])) {                                   \
            filter_mb_edge##hv( &img_y[4*edge*(dir?linesize:1<<pixel_shift)], linesize, bS[dir][edge], edge ? qp : qp##dir, a, b, h, intra );\
            if(chroma){\
                if(chroma444){\
                    filter_mb_edge##hv( &img_cb[4*edge*(dir?linesize:1<<pixel_shift)], linesize, bS[dir][edge], edge ? qpc : qpc##dir, a, b, h, intra );\
                    filter_mb_edge##hv( &img_cr[4*edge*(dir?linesize:1<<pixel_shift)], linesize, bS[dir][edge], edge ? qpc : qpc##dir, a, b, h, intra );\
                } else if(!(edge&1)) {\
                    filter_mb_edgec##hv( &img_cb[2*edge*(dir?uvlinesize:1<<pixel_shift)], uvlinesize, bS[dir][edge], edge ? qpc : qpc##dir, a, b, h, intra );\
                    filter_mb_edgec##hv( &img_cr[2*edge*(dir?uvlinesize:1<<pixel_shift)], uvlinesize, bS[dir][edge], edge ? qpc : qpc##dir, a, b, h, intra );\
                }\
            }\
        }
        if(left_type)
            FILTER(v,0,0,1);
        if( edges == 1 ) {
            if(top_type)
                FILTER(h,1,0,1);
        } else if( IS_8x8DCT(mb_type) ) {
            FILTER(v,0,2,0);
            if(top_type)
                FILTER(h,1,0,1);
            FILTER(h,1,2,0);
        } else {
            FILTER(v,0,1,0);
            FILTER(v,0,2,0);
            FILTER(v,0,3,0);
            if(top_type)
                FILTER(h,1,0,1);
            FILTER(h,1,1,0);
            FILTER(h,1,2,0);
            FILTER(h,1,3,0);
        }
#undef FILTER
    }
}

void ff_h264_filter_mb_fast( H264Context *h, int mb_x, int mb_y, uint8_t *img_y, uint8_t *img_cb, uint8_t *img_cr, unsigned int linesize, unsigned int uvlinesize) {
    av_assert2(!FRAME_MBAFF);
    if(!h->h264dsp.h264_loop_filter_strength || h->pps.chroma_qp_diff) {
        ff_h264_filter_mb(h, mb_x, mb_y, img_y, img_cb, img_cr, linesize, uvlinesize);
        return;
    }

#if CONFIG_SMALL
    h264_filter_mb_fast_internal(h, mb_x, mb_y, img_y, img_cb, img_cr, linesize, uvlinesize, h->pixel_shift);
#else
    if(h->pixel_shift){
        h264_filter_mb_fast_internal(h, mb_x, mb_y, img_y, img_cb, img_cr, linesize, uvlinesize, 1);
    }else{
        h264_filter_mb_fast_internal(h, mb_x, mb_y, img_y, img_cb, img_cr, linesize, uvlinesize, 0);
    }
#endif
}

static int check_mv(H264Context *h, long b_idx, long bn_idx, int mvy_limit){
    int v;

    v= h->ref_cache[0][b_idx] != h->ref_cache[0][bn_idx];
    if(!v && h->ref_cache[0][b_idx]!=-1)
        v= h->mv_cache[0][b_idx][0] - h->mv_cache[0][bn_idx][0] + 3 >= 7U |
           FFABS( h->mv_cache[0][b_idx][1] - h->mv_cache[0][bn_idx][1] ) >= mvy_limit;

    if(h->list_count==2){
        if(!v)
            v = h->ref_cache[1][b_idx] != h->ref_cache[1][bn_idx] |
                h->mv_cache[1][b_idx][0] - h->mv_cache[1][bn_idx][0] + 3 >= 7U |
                FFABS( h->mv_cache[1][b_idx][1] - h->mv_cache[1][bn_idx][1] ) >= mvy_limit;

        if(v){
            if(h->ref_cache[0][b_idx] != h->ref_cache[1][bn_idx] |
               h->ref_cache[1][b_idx] != h->ref_cache[0][bn_idx])
                return 1;
            return
                h->mv_cache[0][b_idx][0] - h->mv_cache[1][bn_idx][0] + 3 >= 7U |
                FFABS( h->mv_cache[0][b_idx][1] - h->mv_cache[1][bn_idx][1] ) >= mvy_limit |
                h->mv_cache[1][b_idx][0] - h->mv_cache[0][bn_idx][0] + 3 >= 7U |
                FFABS( h->mv_cache[1][b_idx][1] - h->mv_cache[0][bn_idx][1] ) >= mvy_limit;
        }
    }

    return v;
}

static av_always_inline void filter_mb_dir(H264Context *h, int mb_x, int mb_y, uint8_t *img_y, uint8_t *img_cb, uint8_t *img_cr, unsigned int linesize, unsigned int uvlinesize, int mb_xy, int mb_type, int mvy_limit, int first_vertical_edge_done, int a, int b, int chroma, int dir) {
    int edge;
    int chroma_qp_avg[2];
    int chroma444 = CHROMA444;
    int chroma422 = CHROMA422;
    const int mbm_xy = dir == 0 ? mb_xy -1 : h->top_mb_xy;
    const int mbm_type = dir == 0 ? h->left_type[LTOP] : h->top_type;

    // how often to recheck mv-based bS when iterating between edges
    static const uint8_t mask_edge_tab[2][8]={{0,3,3,3,1,1,1,1},
                                              {0,3,1,1,3,3,3,3}};
    const int mask_edge = mask_edge_tab[dir][(mb_type>>3)&7];
    const int edges = mask_edge== 3 && !(h->cbp&15) ? 1 : 4;

    // how often to recheck mv-based bS when iterating along each edge
    const int mask_par0 = mb_type & (MB_TYPE_16x16 | (MB_TYPE_8x16 >> dir));

    if(mbm_type && !first_vertical_edge_done){

        if (FRAME_MBAFF && (dir == 1) && ((mb_y&1) == 0)
            && IS_INTERLACED(mbm_type&~mb_type)
            ) {
            // This is a special case in the norm where the filtering must
            // be done twice (one each of the field) even if we are in a
            // frame macroblock.
            //
            unsigned int tmp_linesize   = 2 *   linesize;
            unsigned int tmp_uvlinesize = 2 * uvlinesize;
            int mbn_xy = mb_xy - 2 * h->mb_stride;
            int j;

            for(j=0; j<2; j++, mbn_xy += h->mb_stride){
                DECLARE_ALIGNED(8, int16_t, bS)[4];
                int qp;
                if (IS_INTRA(mb_type | h->cur_pic.f.mb_type[mbn_xy])) {
                    AV_WN64A(bS, 0x0003000300030003ULL);
                } else {
                    if (!CABAC && IS_8x8DCT(h->cur_pic.f.mb_type[mbn_xy])) {
                        bS[0]= 1+((h->cbp_table[mbn_xy] & 0x4000)||h->non_zero_count_cache[scan8[0]+0]);
                        bS[1]= 1+((h->cbp_table[mbn_xy] & 0x4000)||h->non_zero_count_cache[scan8[0]+1]);
                        bS[2]= 1+((h->cbp_table[mbn_xy] & 0x8000)||h->non_zero_count_cache[scan8[0]+2]);
                        bS[3]= 1+((h->cbp_table[mbn_xy] & 0x8000)||h->non_zero_count_cache[scan8[0]+3]);
                    }else{
                    const uint8_t *mbn_nnz = h->non_zero_count[mbn_xy] + 3*4;
                    int i;
                    for( i = 0; i < 4; i++ ) {
                        bS[i] = 1 + !!(h->non_zero_count_cache[scan8[0]+i] | mbn_nnz[i]);
                    }
                    }
                }
                // Do not use s->qscale as luma quantizer because it has not the same
                // value in IPCM macroblocks.
                qp = (h->cur_pic.f.qscale_table[mb_xy] + h->cur_pic.f.qscale_table[mbn_xy] + 1) >> 1;
                tprintf(h->avctx, "filter mb:%d/%d dir:%d edge:%d, QPy:%d ls:%d uvls:%d", mb_x, mb_y, dir, edge, qp, tmp_linesize, tmp_uvlinesize);
                { int i; for (i = 0; i < 4; i++) tprintf(h->avctx, " bS[%d]:%d", i, bS[i]); tprintf(h->avctx, "\n"); }
                filter_mb_edgeh( &img_y[j*linesize], tmp_linesize, bS, qp, a, b, h, 0 );
                chroma_qp_avg[0] = (h->chroma_qp[0] + get_chroma_qp(h, 0, h->cur_pic.f.qscale_table[mbn_xy]) + 1) >> 1;
                chroma_qp_avg[1] = (h->chroma_qp[1] + get_chroma_qp(h, 1, h->cur_pic.f.qscale_table[mbn_xy]) + 1) >> 1;
                if (chroma) {
                    if (chroma444) {
                        filter_mb_edgeh (&img_cb[j*uvlinesize], tmp_uvlinesize, bS, chroma_qp_avg[0], a, b, h, 0);
                        filter_mb_edgeh (&img_cr[j*uvlinesize], tmp_uvlinesize, bS, chroma_qp_avg[1], a, b, h, 0);
                    } else {
                        filter_mb_edgech(&img_cb[j*uvlinesize], tmp_uvlinesize, bS, chroma_qp_avg[0], a, b, h, 0);
                        filter_mb_edgech(&img_cr[j*uvlinesize], tmp_uvlinesize, bS, chroma_qp_avg[1], a, b, h, 0);
                    }
                }
            }
        }else{
            DECLARE_ALIGNED(8, int16_t, bS)[4];
            int qp;

            if( IS_INTRA(mb_type|mbm_type)) {
                AV_WN64A(bS, 0x0003000300030003ULL);
                if (   (!IS_INTERLACED(mb_type|mbm_type))
                    || ((FRAME_MBAFF || (h->picture_structure != PICT_FRAME)) && (dir == 0))
                )
                    AV_WN64A(bS, 0x0004000400040004ULL);
            } else {
                int i;
                int mv_done;

                if( dir && FRAME_MBAFF && IS_INTERLACED(mb_type ^ mbm_type)) {
                    AV_WN64A(bS, 0x0001000100010001ULL);
                    mv_done = 1;
                }
                else if( mask_par0 && ((mbm_type & (MB_TYPE_16x16 | (MB_TYPE_8x16 >> dir)))) ) {
                    int b_idx= 8 + 4;
                    int bn_idx= b_idx - (dir ? 8:1);

                    bS[0] = bS[1] = bS[2] = bS[3] = check_mv(h, 8 + 4, bn_idx, mvy_limit);
                    mv_done = 1;
                }
                else
                    mv_done = 0;

                for( i = 0; i < 4; i++ ) {
                    int x = dir == 0 ? 0 : i;
                    int y = dir == 0 ? i    : 0;
                    int b_idx= 8 + 4 + x + 8*y;
                    int bn_idx= b_idx - (dir ? 8:1);

                    if( h->non_zero_count_cache[b_idx] |
                        h->non_zero_count_cache[bn_idx] ) {
                        bS[i] = 2;
                    }
                    else if(!mv_done)
                    {
                        bS[i] = check_mv(h, b_idx, bn_idx, mvy_limit);
                    }
                }
            }

            /* Filter edge */
            // Do not use s->qscale as luma quantizer because it has not the same
            // value in IPCM macroblocks.
            if(bS[0]+bS[1]+bS[2]+bS[3]){
<<<<<<< HEAD
                qp = (s->current_picture.f.qscale_table[mb_xy] + s->current_picture.f.qscale_table[mbm_xy] + 1) >> 1;
                //tprintf(s->avctx, "filter mb:%d/%d dir:%d edge:%d, QPy:%d, QPc:%d, QPcn:%d\n", mb_x, mb_y, dir, edge, qp, h->chroma_qp[0], s->current_picture.qscale_table[mbn_xy]);
                tprintf(s->avctx, "filter mb:%d/%d dir:%d edge:%d, QPy:%d ls:%d uvls:%d", mb_x, mb_y, dir, edge, qp, linesize, uvlinesize);
                //{ int i; for (i = 0; i < 4; i++) tprintf(s->avctx, " bS[%d]:%d", i, bS[i]); tprintf(s->avctx, "\n"); }
                chroma_qp_avg[0] = (h->chroma_qp[0] + get_chroma_qp(h, 0, s->current_picture.f.qscale_table[mbm_xy]) + 1) >> 1;
                chroma_qp_avg[1] = (h->chroma_qp[1] + get_chroma_qp(h, 1, s->current_picture.f.qscale_table[mbm_xy]) + 1) >> 1;
=======
                qp = (h->cur_pic.f.qscale_table[mb_xy] + h->cur_pic.f.qscale_table[mbm_xy] + 1) >> 1;
                tprintf(h->avctx, "filter mb:%d/%d dir:%d edge:%d, QPy:%d ls:%d uvls:%d", mb_x, mb_y, dir, edge, qp, linesize, uvlinesize);
                chroma_qp_avg[0] = (h->chroma_qp[0] + get_chroma_qp(h, 0, h->cur_pic.f.qscale_table[mbm_xy]) + 1) >> 1;
                chroma_qp_avg[1] = (h->chroma_qp[1] + get_chroma_qp(h, 1, h->cur_pic.f.qscale_table[mbm_xy]) + 1) >> 1;
>>>>>>> 2c541554
                if( dir == 0 ) {
                    filter_mb_edgev( &img_y[0], linesize, bS, qp, a, b, h, 1 );
                    if (chroma) {
                        if (chroma444) {
                            filter_mb_edgev ( &img_cb[0], uvlinesize, bS, chroma_qp_avg[0], a, b, h, 1);
                            filter_mb_edgev ( &img_cr[0], uvlinesize, bS, chroma_qp_avg[1], a, b, h, 1);
                        } else {
                            filter_mb_edgecv( &img_cb[0], uvlinesize, bS, chroma_qp_avg[0], a, b, h, 1);
                            filter_mb_edgecv( &img_cr[0], uvlinesize, bS, chroma_qp_avg[1], a, b, h, 1);
                        }
                    }
                } else {
                    filter_mb_edgeh( &img_y[0], linesize, bS, qp, a, b, h, 1 );
                    if (chroma) {
                        if (chroma444) {
                            filter_mb_edgeh ( &img_cb[0], uvlinesize, bS, chroma_qp_avg[0], a, b, h, 1);
                            filter_mb_edgeh ( &img_cr[0], uvlinesize, bS, chroma_qp_avg[1], a, b, h, 1);
                        } else {
                            filter_mb_edgech( &img_cb[0], uvlinesize, bS, chroma_qp_avg[0], a, b, h, 1);
                            filter_mb_edgech( &img_cr[0], uvlinesize, bS, chroma_qp_avg[1], a, b, h, 1);
                        }
                    }
                }
            }
        }
    }

    /* Calculate bS */
    for( edge = 1; edge < edges; edge++ ) {
        DECLARE_ALIGNED(8, int16_t, bS)[4];
        int qp;
        const int deblock_edge = !IS_8x8DCT(mb_type & (edge<<24)); // (edge&1) && IS_8x8DCT(mb_type)

        if (!deblock_edge && (!chroma422 || dir == 0))
            continue;

        if( IS_INTRA(mb_type)) {
            AV_WN64A(bS, 0x0003000300030003ULL);
        } else {
            int i;
            int mv_done;

            if( edge & mask_edge ) {
                AV_ZERO64(bS);
                mv_done = 1;
            }
            else if( mask_par0 ) {
                int b_idx= 8 + 4 + edge * (dir ? 8:1);
                int bn_idx= b_idx - (dir ? 8:1);

                bS[0] = bS[1] = bS[2] = bS[3] = check_mv(h, b_idx, bn_idx, mvy_limit);
                mv_done = 1;
            }
            else
                mv_done = 0;

            for( i = 0; i < 4; i++ ) {
                int x = dir == 0 ? edge : i;
                int y = dir == 0 ? i    : edge;
                int b_idx= 8 + 4 + x + 8*y;
                int bn_idx= b_idx - (dir ? 8:1);

                if( h->non_zero_count_cache[b_idx] |
                    h->non_zero_count_cache[bn_idx] ) {
                    bS[i] = 2;
                }
                else if(!mv_done)
                {
                    bS[i] = check_mv(h, b_idx, bn_idx, mvy_limit);
                }
            }

            if(bS[0]+bS[1]+bS[2]+bS[3] == 0)
                continue;
        }

        /* Filter edge */
        // Do not use s->qscale as luma quantizer because it has not the same
        // value in IPCM macroblocks.
<<<<<<< HEAD
        qp = s->current_picture.f.qscale_table[mb_xy];
        //tprintf(s->avctx, "filter mb:%d/%d dir:%d edge:%d, QPy:%d, QPc:%d, QPcn:%d\n", mb_x, mb_y, dir, edge, qp, h->chroma_qp[0], s->current_picture.qscale_table[mbn_xy]);
        tprintf(s->avctx, "filter mb:%d/%d dir:%d edge:%d, QPy:%d ls:%d uvls:%d", mb_x, mb_y, dir, edge, qp, linesize, uvlinesize);
        //{ int i; for (i = 0; i < 4; i++) tprintf(s->avctx, " bS[%d]:%d", i, bS[i]); tprintf(s->avctx, "\n"); }
=======
        qp = h->cur_pic.f.qscale_table[mb_xy];
        tprintf(h->avctx, "filter mb:%d/%d dir:%d edge:%d, QPy:%d ls:%d uvls:%d", mb_x, mb_y, dir, edge, qp, linesize, uvlinesize);
>>>>>>> 2c541554
        if( dir == 0 ) {
            filter_mb_edgev( &img_y[4*edge << h->pixel_shift], linesize, bS, qp, a, b, h, 0 );
            if (chroma) {
                if (chroma444) {
                    filter_mb_edgev ( &img_cb[4*edge << h->pixel_shift], uvlinesize, bS, h->chroma_qp[0], a, b, h, 0);
                    filter_mb_edgev ( &img_cr[4*edge << h->pixel_shift], uvlinesize, bS, h->chroma_qp[1], a, b, h, 0);
                } else if( (edge&1) == 0 ) {
                    filter_mb_edgecv( &img_cb[2*edge << h->pixel_shift], uvlinesize, bS, h->chroma_qp[0], a, b, h, 0);
                    filter_mb_edgecv( &img_cr[2*edge << h->pixel_shift], uvlinesize, bS, h->chroma_qp[1], a, b, h, 0);
                }
            }
        } else {
            if (chroma422) {
                if (deblock_edge)
                    filter_mb_edgeh(&img_y[4*edge*linesize], linesize, bS, qp, a, b, h, 0);
                if (chroma) {
                    filter_mb_edgech(&img_cb[4*edge*uvlinesize], uvlinesize, bS, h->chroma_qp[0], a, b, h, 0);
                    filter_mb_edgech(&img_cr[4*edge*uvlinesize], uvlinesize, bS, h->chroma_qp[1], a, b, h, 0);
                }
            } else {
                filter_mb_edgeh(&img_y[4*edge*linesize], linesize, bS, qp, a, b, h, 0);
                if (chroma) {
                    if (chroma444) {
                        filter_mb_edgeh (&img_cb[4*edge*uvlinesize], uvlinesize, bS, h->chroma_qp[0], a, b, h, 0);
                        filter_mb_edgeh (&img_cr[4*edge*uvlinesize], uvlinesize, bS, h->chroma_qp[1], a, b, h, 0);
                    } else if ((edge&1) == 0) {
                        filter_mb_edgech(&img_cb[2*edge*uvlinesize], uvlinesize, bS, h->chroma_qp[0], a, b, h, 0);
                        filter_mb_edgech(&img_cr[2*edge*uvlinesize], uvlinesize, bS, h->chroma_qp[1], a, b, h, 0);
                    }
                }
            }
        }
    }
}

void ff_h264_filter_mb( H264Context *h, int mb_x, int mb_y, uint8_t *img_y, uint8_t *img_cb, uint8_t *img_cr, unsigned int linesize, unsigned int uvlinesize) {
    const int mb_xy= mb_x + mb_y*h->mb_stride;
    const int mb_type = h->cur_pic.f.mb_type[mb_xy];
    const int mvy_limit = IS_INTERLACED(mb_type) ? 2 : 4;
    int first_vertical_edge_done = 0;
    av_unused int dir;
<<<<<<< HEAD
    int chroma = CHROMA && !(CONFIG_GRAY && (s->flags&CODEC_FLAG_GRAY));
=======
    int chroma = !(CONFIG_GRAY && (h->flags&CODEC_FLAG_GRAY));
>>>>>>> 2c541554
    int qp_bd_offset = 6 * (h->sps.bit_depth_luma - 8);
    int a = h->slice_alpha_c0_offset - qp_bd_offset;
    int b = h->slice_beta_offset - qp_bd_offset;

    if (FRAME_MBAFF
            // and current and left pair do not have the same interlaced type
            && IS_INTERLACED(mb_type^h->left_type[LTOP])
            // and left mb is in available to us
            && h->left_type[LTOP]) {
        /* First vertical edge is different in MBAFF frames
         * There are 8 different bS to compute and 2 different Qp
         */
        DECLARE_ALIGNED(8, int16_t, bS)[8];
        int qp[2];
        int bqp[2];
        int rqp[2];
        int mb_qp, mbn0_qp, mbn1_qp;
        int i;
        first_vertical_edge_done = 1;

        if( IS_INTRA(mb_type) ) {
            AV_WN64A(&bS[0], 0x0004000400040004ULL);
            AV_WN64A(&bS[4], 0x0004000400040004ULL);
        } else {
            static const uint8_t offset[2][2][8]={
                {
                    {3+4*0, 3+4*0, 3+4*0, 3+4*0, 3+4*1, 3+4*1, 3+4*1, 3+4*1},
                    {3+4*2, 3+4*2, 3+4*2, 3+4*2, 3+4*3, 3+4*3, 3+4*3, 3+4*3},
                },{
                    {3+4*0, 3+4*1, 3+4*2, 3+4*3, 3+4*0, 3+4*1, 3+4*2, 3+4*3},
                    {3+4*0, 3+4*1, 3+4*2, 3+4*3, 3+4*0, 3+4*1, 3+4*2, 3+4*3},
                }
            };
            const uint8_t *off= offset[MB_FIELD][mb_y&1];
            for( i = 0; i < 8; i++ ) {
                int j= MB_FIELD ? i>>2 : i&1;
                int mbn_xy = h->left_mb_xy[LEFT(j)];
                int mbn_type= h->left_type[LEFT(j)];

                if( IS_INTRA( mbn_type ) )
                    bS[i] = 4;
                else{
                    bS[i] = 1 + !!(h->non_zero_count_cache[12+8*(i>>1)] |
                         ((!h->pps.cabac && IS_8x8DCT(mbn_type)) ?
                            (h->cbp_table[mbn_xy] & (((MB_FIELD ? (i&2) : (mb_y&1)) ? 8 : 2) << 12))
                                                                       :
                            h->non_zero_count[mbn_xy][ off[i] ]));
                }
            }
        }

        mb_qp   = h->cur_pic.f.qscale_table[mb_xy];
        mbn0_qp = h->cur_pic.f.qscale_table[h->left_mb_xy[0]];
        mbn1_qp = h->cur_pic.f.qscale_table[h->left_mb_xy[1]];
        qp[0] = ( mb_qp + mbn0_qp + 1 ) >> 1;
        bqp[0] = ( get_chroma_qp( h, 0, mb_qp ) +
                   get_chroma_qp( h, 0, mbn0_qp ) + 1 ) >> 1;
        rqp[0] = ( get_chroma_qp( h, 1, mb_qp ) +
                   get_chroma_qp( h, 1, mbn0_qp ) + 1 ) >> 1;
        qp[1] = ( mb_qp + mbn1_qp + 1 ) >> 1;
        bqp[1] = ( get_chroma_qp( h, 0, mb_qp ) +
                   get_chroma_qp( h, 0, mbn1_qp ) + 1 ) >> 1;
        rqp[1] = ( get_chroma_qp( h, 1, mb_qp ) +
                   get_chroma_qp( h, 1, mbn1_qp ) + 1 ) >> 1;

        /* Filter edge */
        tprintf(h->avctx, "filter mb:%d/%d MBAFF, QPy:%d/%d, QPb:%d/%d QPr:%d/%d ls:%d uvls:%d", mb_x, mb_y, qp[0], qp[1], bqp[0], bqp[1], rqp[0], rqp[1], linesize, uvlinesize);
        { int i; for (i = 0; i < 8; i++) tprintf(h->avctx, " bS[%d]:%d", i, bS[i]); tprintf(h->avctx, "\n"); }
        if(MB_FIELD){
            filter_mb_mbaff_edgev ( h, img_y                ,   linesize, bS  , 1, qp [0], a, b, 1 );
            filter_mb_mbaff_edgev ( h, img_y  + 8*  linesize,   linesize, bS+4, 1, qp [1], a, b, 1 );
            if (chroma){
                if (CHROMA444) {
                    filter_mb_mbaff_edgev ( h, img_cb,                uvlinesize, bS  , 1, bqp[0], a, b, 1 );
                    filter_mb_mbaff_edgev ( h, img_cb + 8*uvlinesize, uvlinesize, bS+4, 1, bqp[1], a, b, 1 );
                    filter_mb_mbaff_edgev ( h, img_cr,                uvlinesize, bS  , 1, rqp[0], a, b, 1 );
                    filter_mb_mbaff_edgev ( h, img_cr + 8*uvlinesize, uvlinesize, bS+4, 1, rqp[1], a, b, 1 );
                } else if (CHROMA422) {
                    filter_mb_mbaff_edgecv(h, img_cb,                uvlinesize, bS  , 1, bqp[0], a, b, 1);
                    filter_mb_mbaff_edgecv(h, img_cb + 8*uvlinesize, uvlinesize, bS+4, 1, bqp[1], a, b, 1);
                    filter_mb_mbaff_edgecv(h, img_cr,                uvlinesize, bS  , 1, rqp[0], a, b, 1);
                    filter_mb_mbaff_edgecv(h, img_cr + 8*uvlinesize, uvlinesize, bS+4, 1, rqp[1], a, b, 1);
                }else{
                    filter_mb_mbaff_edgecv( h, img_cb,                uvlinesize, bS  , 1, bqp[0], a, b, 1 );
                    filter_mb_mbaff_edgecv( h, img_cb + 4*uvlinesize, uvlinesize, bS+4, 1, bqp[1], a, b, 1 );
                    filter_mb_mbaff_edgecv( h, img_cr,                uvlinesize, bS  , 1, rqp[0], a, b, 1 );
                    filter_mb_mbaff_edgecv( h, img_cr + 4*uvlinesize, uvlinesize, bS+4, 1, rqp[1], a, b, 1 );
                }
            }
        }else{
            filter_mb_mbaff_edgev ( h, img_y              , 2*  linesize, bS  , 2, qp [0], a, b, 1 );
            filter_mb_mbaff_edgev ( h, img_y  +   linesize, 2*  linesize, bS+1, 2, qp [1], a, b, 1 );
            if (chroma){
                if (CHROMA444) {
                    filter_mb_mbaff_edgev ( h, img_cb,              2*uvlinesize, bS  , 2, bqp[0], a, b, 1 );
                    filter_mb_mbaff_edgev ( h, img_cb + uvlinesize, 2*uvlinesize, bS+1, 2, bqp[1], a, b, 1 );
                    filter_mb_mbaff_edgev ( h, img_cr,              2*uvlinesize, bS  , 2, rqp[0], a, b, 1 );
                    filter_mb_mbaff_edgev ( h, img_cr + uvlinesize, 2*uvlinesize, bS+1, 2, rqp[1], a, b, 1 );
                }else{
                    filter_mb_mbaff_edgecv( h, img_cb,              2*uvlinesize, bS  , 2, bqp[0], a, b, 1 );
                    filter_mb_mbaff_edgecv( h, img_cb + uvlinesize, 2*uvlinesize, bS+1, 2, bqp[1], a, b, 1 );
                    filter_mb_mbaff_edgecv( h, img_cr,              2*uvlinesize, bS  , 2, rqp[0], a, b, 1 );
                    filter_mb_mbaff_edgecv( h, img_cr + uvlinesize, 2*uvlinesize, bS+1, 2, rqp[1], a, b, 1 );
                }
            }
        }
    }

#if CONFIG_SMALL
    for( dir = 0; dir < 2; dir++ )
        filter_mb_dir(h, mb_x, mb_y, img_y, img_cb, img_cr, linesize, uvlinesize, mb_xy, mb_type, mvy_limit, dir ? 0 : first_vertical_edge_done, a, b, chroma, dir);
#else
    filter_mb_dir(h, mb_x, mb_y, img_y, img_cb, img_cr, linesize, uvlinesize, mb_xy, mb_type, mvy_limit, first_vertical_edge_done, a, b, chroma, 0);
    filter_mb_dir(h, mb_x, mb_y, img_y, img_cb, img_cr, linesize, uvlinesize, mb_xy, mb_type, mvy_limit, 0,                        a, b, chroma, 1);
#endif
}<|MERGE_RESOLUTION|>--- conflicted
+++ resolved
@@ -241,12 +241,7 @@
                                                           unsigned int uvlinesize,
                                                           int pixel_shift)
 {
-<<<<<<< HEAD
-    MpegEncContext * const s = &h->s;
-    int chroma = CHROMA && !(CONFIG_GRAY && (s->flags&CODEC_FLAG_GRAY));
-=======
-    int chroma = !(CONFIG_GRAY && (h->flags&CODEC_FLAG_GRAY));
->>>>>>> 2c541554
+    int chroma = CHROMA && !(CONFIG_GRAY && (h->flags&CODEC_FLAG_GRAY));
     int chroma444 = CHROMA444;
     int chroma422 = CHROMA422;
 
@@ -582,19 +577,12 @@
             // Do not use s->qscale as luma quantizer because it has not the same
             // value in IPCM macroblocks.
             if(bS[0]+bS[1]+bS[2]+bS[3]){
-<<<<<<< HEAD
-                qp = (s->current_picture.f.qscale_table[mb_xy] + s->current_picture.f.qscale_table[mbm_xy] + 1) >> 1;
-                //tprintf(s->avctx, "filter mb:%d/%d dir:%d edge:%d, QPy:%d, QPc:%d, QPcn:%d\n", mb_x, mb_y, dir, edge, qp, h->chroma_qp[0], s->current_picture.qscale_table[mbn_xy]);
-                tprintf(s->avctx, "filter mb:%d/%d dir:%d edge:%d, QPy:%d ls:%d uvls:%d", mb_x, mb_y, dir, edge, qp, linesize, uvlinesize);
-                //{ int i; for (i = 0; i < 4; i++) tprintf(s->avctx, " bS[%d]:%d", i, bS[i]); tprintf(s->avctx, "\n"); }
-                chroma_qp_avg[0] = (h->chroma_qp[0] + get_chroma_qp(h, 0, s->current_picture.f.qscale_table[mbm_xy]) + 1) >> 1;
-                chroma_qp_avg[1] = (h->chroma_qp[1] + get_chroma_qp(h, 1, s->current_picture.f.qscale_table[mbm_xy]) + 1) >> 1;
-=======
                 qp = (h->cur_pic.f.qscale_table[mb_xy] + h->cur_pic.f.qscale_table[mbm_xy] + 1) >> 1;
+                //tprintf(h->avctx, "filter mb:%d/%d dir:%d edge:%d, QPy:%d, QPc:%d, QPcn:%d\n", mb_x, mb_y, dir, edge, qp, h->chroma_qp[0], h->cur_pic.qscale_table[mbn_xy]);
                 tprintf(h->avctx, "filter mb:%d/%d dir:%d edge:%d, QPy:%d ls:%d uvls:%d", mb_x, mb_y, dir, edge, qp, linesize, uvlinesize);
+                //{ int i; for (i = 0; i < 4; i++) tprintf(h->avctx, " bS[%d]:%d", i, bS[i]); tprintf(h->avctx, "\n"); }
                 chroma_qp_avg[0] = (h->chroma_qp[0] + get_chroma_qp(h, 0, h->cur_pic.f.qscale_table[mbm_xy]) + 1) >> 1;
                 chroma_qp_avg[1] = (h->chroma_qp[1] + get_chroma_qp(h, 1, h->cur_pic.f.qscale_table[mbm_xy]) + 1) >> 1;
->>>>>>> 2c541554
                 if( dir == 0 ) {
                     filter_mb_edgev( &img_y[0], linesize, bS, qp, a, b, h, 1 );
                     if (chroma) {
@@ -674,15 +662,10 @@
         /* Filter edge */
         // Do not use s->qscale as luma quantizer because it has not the same
         // value in IPCM macroblocks.
-<<<<<<< HEAD
-        qp = s->current_picture.f.qscale_table[mb_xy];
-        //tprintf(s->avctx, "filter mb:%d/%d dir:%d edge:%d, QPy:%d, QPc:%d, QPcn:%d\n", mb_x, mb_y, dir, edge, qp, h->chroma_qp[0], s->current_picture.qscale_table[mbn_xy]);
-        tprintf(s->avctx, "filter mb:%d/%d dir:%d edge:%d, QPy:%d ls:%d uvls:%d", mb_x, mb_y, dir, edge, qp, linesize, uvlinesize);
-        //{ int i; for (i = 0; i < 4; i++) tprintf(s->avctx, " bS[%d]:%d", i, bS[i]); tprintf(s->avctx, "\n"); }
-=======
         qp = h->cur_pic.f.qscale_table[mb_xy];
+        //tprintf(h->avctx, "filter mb:%d/%d dir:%d edge:%d, QPy:%d, QPc:%d, QPcn:%d\n", mb_x, mb_y, dir, edge, qp, h->chroma_qp[0], h->cur_pic.qscale_table[mbn_xy]);
         tprintf(h->avctx, "filter mb:%d/%d dir:%d edge:%d, QPy:%d ls:%d uvls:%d", mb_x, mb_y, dir, edge, qp, linesize, uvlinesize);
->>>>>>> 2c541554
+        //{ int i; for (i = 0; i < 4; i++) tprintf(h->avctx, " bS[%d]:%d", i, bS[i]); tprintf(h->avctx, "\n"); }
         if( dir == 0 ) {
             filter_mb_edgev( &img_y[4*edge << h->pixel_shift], linesize, bS, qp, a, b, h, 0 );
             if (chroma) {
@@ -724,11 +707,7 @@
     const int mvy_limit = IS_INTERLACED(mb_type) ? 2 : 4;
     int first_vertical_edge_done = 0;
     av_unused int dir;
-<<<<<<< HEAD
-    int chroma = CHROMA && !(CONFIG_GRAY && (s->flags&CODEC_FLAG_GRAY));
-=======
-    int chroma = !(CONFIG_GRAY && (h->flags&CODEC_FLAG_GRAY));
->>>>>>> 2c541554
+    int chroma = CHROMA && !(CONFIG_GRAY && (h->flags&CODEC_FLAG_GRAY));
     int qp_bd_offset = 6 * (h->sps.bit_depth_luma - 8);
     int a = h->slice_alpha_c0_offset - qp_bd_offset;
     int b = h->slice_beta_offset - qp_bd_offset;
