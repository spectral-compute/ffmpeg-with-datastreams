/*
 * TIFF image encoder
 * Copyright (c) 2007 Bartlomiej Wolowiec
 *
 * This file is part of FFmpeg.
 *
 * FFmpeg is free software; you can redistribute it and/or
 * modify it under the terms of the GNU Lesser General Public
 * License as published by the Free Software Foundation; either
 * version 2.1 of the License, or (at your option) any later version.
 *
 * FFmpeg is distributed in the hope that it will be useful,
 * but WITHOUT ANY WARRANTY; without even the implied warranty of
 * MERCHANTABILITY or FITNESS FOR A PARTICULAR PURPOSE.  See the GNU
 * Lesser General Public License for more details.
 *
 * You should have received a copy of the GNU Lesser General Public
 * License along with FFmpeg; if not, write to the Free Software
 * Foundation, Inc., 51 Franklin Street, Fifth Floor, Boston, MA 02110-1301 USA
 */

/**
 * @file
 * TIFF image encoder
 * @author Bartlomiej Wolowiec
 */

#include "config.h"
#if CONFIG_ZLIB
#include <zlib.h>
#endif

#include "libavutil/imgutils.h"
#include "libavutil/log.h"
#include "libavutil/opt.h"
#include "libavutil/pixdesc.h"
#include "avcodec.h"
#include "bytestream.h"
#include "internal.h"
#include "lzw.h"
#include "put_bits.h"
#include "rle.h"
#include "tiff.h"

#define TIFF_MAX_ENTRY 32

/** sizes of various TIFF field types (string size = 1)*/
static const uint8_t type_sizes2[14] = {
    0, 1, 1, 2, 4, 8, 1, 1, 2, 4, 8, 4, 8, 4
};

typedef struct TiffEncoderContext {
    AVClass *class;                         ///< for private options
    AVCodecContext *avctx;

    int width;                              ///< picture width
    int height;                             ///< picture height
    unsigned int bpp;                       ///< bits per pixel
    int compr;                              ///< compression level
    int bpp_tab_size;                       ///< bpp_tab size
    enum TiffPhotometric photometric_interpretation;  ///< photometric interpretation
    int strips;                             ///< number of strips
    uint32_t *strip_sizes;
    unsigned int strip_sizes_size;
    uint32_t *strip_offsets;
    unsigned int strip_offsets_size;
    uint8_t *yuv_line;
    unsigned int yuv_line_size;
    int rps;                                ///< row per strip
    uint8_t entries[TIFF_MAX_ENTRY * 12];   ///< entries in header
    int num_entries;                        ///< number of entries
    uint8_t **buf;                          ///< actual position in buffer
    uint8_t *buf_start;                     ///< pointer to first byte in buffer
    int buf_size;                           ///< buffer size
    uint16_t subsampling[2];                ///< YUV subsampling factors
    struct LZWEncodeState *lzws;            ///< LZW encode state
    uint32_t dpi;                           ///< image resolution in DPI
} TiffEncoderContext;

/**
 * Check free space in buffer.
 *
 * @param s Tiff context
 * @param need Needed bytes
 * @return 0 - ok, 1 - no free space
 */
static inline int check_size(TiffEncoderContext *s, uint64_t need)
{
    if (s->buf_size < *s->buf - s->buf_start + need) {
        *s->buf = s->buf_start + s->buf_size + 1;
        av_log(s->avctx, AV_LOG_ERROR, "Buffer is too small\n");
        return 1;
    }
    return 0;
}

/**
 * Put n values to buffer.
 *
 * @param p pointer to pointer to output buffer
 * @param n number of values
 * @param val pointer to values
 * @param type type of values
 * @param flip = 0 - normal copy, >0 - flip
 */
static void tnput(uint8_t **p, int n, const uint8_t *val, enum TiffTypes type,
                  int flip)
{
    int i;
#if HAVE_BIGENDIAN
    flip ^= ((int[]) { 0, 0, 0, 1, 3, 3 })[type];
#endif
    for (i = 0; i < n * type_sizes2[type]; i++)
        *(*p)++ = val[i ^ flip];
}

/**
 * Add entry to directory in tiff header.
 *
 * @param s Tiff context
 * @param tag tag that identifies the entry
 * @param type entry type
 * @param count the number of values
 * @param ptr_val pointer to values
 */
static int add_entry(TiffEncoderContext *s, enum TiffTags tag,
                     enum TiffTypes type, int count, const void *ptr_val)
{
    uint8_t *entries_ptr = s->entries + 12 * s->num_entries;

    av_assert0(s->num_entries < TIFF_MAX_ENTRY);

    bytestream_put_le16(&entries_ptr, tag);
    bytestream_put_le16(&entries_ptr, type);
    bytestream_put_le32(&entries_ptr, count);

    if (type_sizes[type] * (int64_t)count <= 4) {
        tnput(&entries_ptr, count, ptr_val, type, 0);
    } else {
        bytestream_put_le32(&entries_ptr, *s->buf - s->buf_start);
        if (check_size(s, count * (int64_t)type_sizes2[type]))
            return AVERROR_INVALIDDATA;
        tnput(s->buf, count, ptr_val, type, 0);
    }

    s->num_entries++;
    return 0;
}

static int add_entry1(TiffEncoderContext *s,
                      enum TiffTags tag, enum TiffTypes type, int val)
{
    uint16_t w  = val;
    uint32_t dw = val;
    return add_entry(s, tag, type, 1,
                     type == TIFF_SHORT ? (void *)&w : (void *)&dw);
}

/**
 * Encode one strip in tiff file.
 *
 * @param s Tiff context
 * @param src input buffer
 * @param dst output buffer
 * @param n size of input buffer
 * @param compr compression method
 * @return number of output bytes. If an output error is encountered, a negative
 * value corresponding to an AVERROR error code is returned.
 */
static int encode_strip(TiffEncoderContext *s, const int8_t *src,
                        uint8_t *dst, int n, int compr)
{
    switch (compr) {
#if CONFIG_ZLIB
    case TIFF_DEFLATE:
    case TIFF_ADOBE_DEFLATE:
    {
        unsigned long zlen = s->buf_size - (*s->buf - s->buf_start);
        if (compress(dst, &zlen, src, n) != Z_OK) {
            av_log(s->avctx, AV_LOG_ERROR, "Compressing failed\n");
            return AVERROR_EXTERNAL;
        }
        return zlen;
    }
#endif
    case TIFF_RAW:
        if (check_size(s, n))
            return AVERROR(EINVAL);
        memcpy(dst, src, n);
        return n;
    case TIFF_PACKBITS:
        return ff_rle_encode(dst, s->buf_size - (*s->buf - s->buf_start),
                             src, 1, n, 2, 0xff, -1, 0);
    case TIFF_LZW:
        return ff_lzw_encode(s->lzws, src, n);
    default:
        av_log(s->avctx, AV_LOG_ERROR, "Unsupported compression method: %d\n",
               compr);
        return AVERROR(EINVAL);
    }
}

static void pack_yuv(TiffEncoderContext *s, const AVFrame *p,
                     uint8_t *dst, int lnum)
{
    int i, j, k;
    int w       = (s->width - 1) / s->subsampling[0] + 1;
    uint8_t *pu = &p->data[1][lnum / s->subsampling[1] * p->linesize[1]];
    uint8_t *pv = &p->data[2][lnum / s->subsampling[1] * p->linesize[2]];
    if (s->width % s->subsampling[0] || s->height % s->subsampling[1]) {
        for (i = 0; i < w; i++) {
            for (j = 0; j < s->subsampling[1]; j++)
                for (k = 0; k < s->subsampling[0]; k++)
                    *dst++ = p->data[0][FFMIN(lnum + j, s->height-1) * p->linesize[0] +
                                        FFMIN(i * s->subsampling[0] + k, s->width-1)];
            *dst++ = *pu++;
            *dst++ = *pv++;
        }
    }else{
        for (i = 0; i < w; i++) {
            for (j = 0; j < s->subsampling[1]; j++)
                for (k = 0; k < s->subsampling[0]; k++)
                    *dst++ = p->data[0][(lnum + j) * p->linesize[0] +
                                        i * s->subsampling[0] + k];
            *dst++ = *pu++;
            *dst++ = *pv++;
        }
    }
}

#define ADD_ENTRY(s, tag, type, count, ptr_val)         \
    do {                                                \
        ret = add_entry(s, tag, type, count, ptr_val);  \
        if (ret < 0)                                    \
            goto fail;                                  \
    } while (0)

#define ADD_ENTRY1(s, tag, type, val)           \
    do {                                        \
        ret = add_entry1(s, tag, type, val);    \
        if (ret < 0)                            \
            goto fail;                          \
    } while (0)

static int encode_frame(AVCodecContext *avctx, AVPacket *pkt,
                        const AVFrame *pict, int *got_packet)
{
    const AVPixFmtDescriptor *desc = av_pix_fmt_desc_get(avctx->pix_fmt);
    TiffEncoderContext *s = avctx->priv_data;
    const AVFrame *const p = pict;
    int i;
    uint8_t *ptr;
    uint8_t *offset;
    uint32_t strips;
    int bytes_per_row;
    uint32_t res[2] = { s->dpi, 1 };    // image resolution (72/1)
    uint16_t bpp_tab[4];
    int ret = 0;
    int is_yuv = 0, alpha = 0;
    int shift_h, shift_v;
    int packet_size;

    s->width          = avctx->width;
    s->height         = avctx->height;
    s->subsampling[0] = 1;
    s->subsampling[1] = 1;

    avctx->bits_per_coded_sample =
    s->bpp          = av_get_bits_per_pixel(desc);
    s->bpp_tab_size = desc->nb_components;

    switch (avctx->pix_fmt) {
    case AV_PIX_FMT_RGBA64LE:
    case AV_PIX_FMT_RGBA:
        alpha = 1;
    case AV_PIX_FMT_RGB48LE:
    case AV_PIX_FMT_RGB24:
        s->photometric_interpretation = TIFF_PHOTOMETRIC_RGB;
        break;
    case AV_PIX_FMT_GRAY8:
        avctx->bits_per_coded_sample = 0x28;
    case AV_PIX_FMT_GRAY8A:
    case AV_PIX_FMT_YA16LE:
        alpha = avctx->pix_fmt == AV_PIX_FMT_GRAY8A || avctx->pix_fmt == AV_PIX_FMT_YA16LE;
    case AV_PIX_FMT_GRAY16LE:
    case AV_PIX_FMT_MONOBLACK:
        s->photometric_interpretation = TIFF_PHOTOMETRIC_BLACK_IS_ZERO;
        break;
    case AV_PIX_FMT_PAL8:
        s->photometric_interpretation = TIFF_PHOTOMETRIC_PALETTE;
        break;
    case AV_PIX_FMT_MONOWHITE:
        s->photometric_interpretation = TIFF_PHOTOMETRIC_WHITE_IS_ZERO;
        break;
    case AV_PIX_FMT_YUV420P:
    case AV_PIX_FMT_YUV422P:
    case AV_PIX_FMT_YUV440P:
    case AV_PIX_FMT_YUV444P:
    case AV_PIX_FMT_YUV410P:
    case AV_PIX_FMT_YUV411P:
        av_pix_fmt_get_chroma_sub_sample(avctx->pix_fmt, &shift_h, &shift_v);
        s->photometric_interpretation = TIFF_PHOTOMETRIC_YCBCR;
        s->subsampling[0]             = 1 << shift_h;
        s->subsampling[1]             = 1 << shift_v;
        is_yuv                        = 1;
        break;
    default:
        av_log(s->avctx, AV_LOG_ERROR,
               "This colors format is not supported\n");
        return AVERROR(EINVAL);
    }

    for (i = 0; i < s->bpp_tab_size; i++)
        bpp_tab[i] = desc->comp[i].depth_minus1 + 1;

    if (s->compr == TIFF_DEFLATE       ||
        s->compr == TIFF_ADOBE_DEFLATE ||
        s->compr == TIFF_LZW)
        // best choice for DEFLATE
        s->rps = s->height;
    else
        // suggest size of strip
        s->rps = FFMAX(8192 / (((s->width * s->bpp) >> 3) + 1), 1);
    // round rps up
    s->rps = ((s->rps - 1) / s->subsampling[1] + 1) * s->subsampling[1];

    strips = (s->height - 1) / s->rps + 1;

    bytes_per_row = (((s->width - 1) / s->subsampling[0] + 1) * s->bpp *
                     s->subsampling[0] * s->subsampling[1] + 7) >> 3;
    packet_size = avctx->height * bytes_per_row * 2 +
                  avctx->height * 4 + FF_MIN_BUFFER_SIZE;

    if ((ret = ff_alloc_packet2(avctx, pkt, packet_size)) < 0)
        return ret;
    ptr          = pkt->data;
    s->buf_start = pkt->data;
    s->buf       = &ptr;
    s->buf_size  = pkt->size;

    if (check_size(s, 8)) {
        ret = AVERROR(EINVAL);
        goto fail;
    }

    // write header
    bytestream_put_le16(&ptr, 0x4949);
    bytestream_put_le16(&ptr, 42);

    offset = ptr;
    bytestream_put_le32(&ptr, 0);

    if (strips > INT_MAX / FFMAX(sizeof(s->strip_sizes[0]), sizeof(s->strip_offsets[0]))) {
        ret = AVERROR(ENOMEM);
        goto fail;
    }
    av_fast_padded_mallocz(&s->strip_sizes  , &s->strip_sizes_size  , sizeof(s->strip_sizes  [0]) * strips);
    av_fast_padded_mallocz(&s->strip_offsets, &s->strip_offsets_size, sizeof(s->strip_offsets[0]) * strips);

    if (!s->strip_sizes || !s->strip_offsets) {
        ret = AVERROR(ENOMEM);
        goto fail;
    }

    if (is_yuv) {
        av_fast_padded_malloc(&s->yuv_line, &s->yuv_line_size, bytes_per_row);
        if (s->yuv_line == NULL) {
            av_log(s->avctx, AV_LOG_ERROR, "Not enough memory\n");
            ret = AVERROR(ENOMEM);
            goto fail;
        }
    }

#if CONFIG_ZLIB
    if (s->compr == TIFF_DEFLATE || s->compr == TIFF_ADOBE_DEFLATE) {
        uint8_t *zbuf;
        int zlen, zn;
        int j;

        zlen = bytes_per_row * s->rps;
        zbuf = av_malloc(zlen);
        if (!zbuf) {
            ret = AVERROR(ENOMEM);
            goto fail;
        }
        s->strip_offsets[0] = ptr - pkt->data;
        zn               = 0;
        for (j = 0; j < s->rps; j++) {
            if (is_yuv) {
                pack_yuv(s, p, s->yuv_line, j);
                memcpy(zbuf + zn, s->yuv_line, bytes_per_row);
                j += s->subsampling[1] - 1;
            } else
                memcpy(zbuf + j * bytes_per_row,
                       p->data[0] + j * p->linesize[0], bytes_per_row);
            zn += bytes_per_row;
        }
        ret = encode_strip(s, zbuf, ptr, zn, s->compr);
        av_free(zbuf);
        if (ret < 0) {
            av_log(s->avctx, AV_LOG_ERROR, "Encode strip failed\n");
            goto fail;
        }
        ptr           += ret;
        s->strip_sizes[0] = ptr - pkt->data - s->strip_offsets[0];
    } else
#endif
    {
    if (s->compr == TIFF_LZW) {
        s->lzws = av_malloc(ff_lzw_encode_state_size);
        if (!s->lzws) {
            ret = AVERROR(ENOMEM);
            goto fail;
        }
    }
    for (i = 0; i < s->height; i++) {
        if (s->strip_sizes[i / s->rps] == 0) {
            if (s->compr == TIFF_LZW) {
                ff_lzw_encode_init(s->lzws, ptr,
                                   s->buf_size - (*s->buf - s->buf_start),
                                   12, FF_LZW_TIFF, put_bits);
            }
            s->strip_offsets[i / s->rps] = ptr - pkt->data;
        }
        if (is_yuv) {
            pack_yuv(s, p, s->yuv_line, i);
            ret = encode_strip(s, s->yuv_line, ptr, bytes_per_row, s->compr);
            i  += s->subsampling[1] - 1;
        } else
            ret = encode_strip(s, p->data[0] + i * p->linesize[0],
                               ptr, bytes_per_row, s->compr);
        if (ret < 0) {
            av_log(s->avctx, AV_LOG_ERROR, "Encode strip failed\n");
            goto fail;
        }
        s->strip_sizes[i / s->rps] += ret;
        ptr                     += ret;
        if (s->compr == TIFF_LZW &&
            (i == s->height - 1 || i % s->rps == s->rps - 1)) {
            ret = ff_lzw_encode_flush(s->lzws, flush_put_bits);
            s->strip_sizes[(i / s->rps)] += ret;
            ptr                          += ret;
        }
    }
    if (s->compr == TIFF_LZW)
        av_freep(&s->lzws);
    }

    s->num_entries = 0;

    ADD_ENTRY1(s, TIFF_SUBFILE, TIFF_LONG, 0);
    ADD_ENTRY1(s, TIFF_WIDTH,   TIFF_LONG, s->width);
    ADD_ENTRY1(s, TIFF_HEIGHT,  TIFF_LONG, s->height);

    if (s->bpp_tab_size)
        ADD_ENTRY(s, TIFF_BPP, TIFF_SHORT, s->bpp_tab_size, bpp_tab);

    ADD_ENTRY1(s, TIFF_COMPR,       TIFF_SHORT, s->compr);
    ADD_ENTRY1(s, TIFF_PHOTOMETRIC, TIFF_SHORT, s->photometric_interpretation);
    ADD_ENTRY(s,  TIFF_STRIP_OFFS,  TIFF_LONG,  strips, s->strip_offsets);

    if (s->bpp_tab_size)
        ADD_ENTRY1(s, TIFF_SAMPLES_PER_PIXEL, TIFF_SHORT, s->bpp_tab_size);

    ADD_ENTRY1(s, TIFF_ROWSPERSTRIP, TIFF_LONG,     s->rps);
    ADD_ENTRY(s,  TIFF_STRIP_SIZE,   TIFF_LONG,     strips, s->strip_sizes);
    ADD_ENTRY(s,  TIFF_XRES,         TIFF_RATIONAL, 1,      res);
    if (avctx->sample_aspect_ratio.num > 0 &&
        avctx->sample_aspect_ratio.den > 0) {
        AVRational y = av_mul_q(av_make_q(s->dpi, 1),
                                avctx->sample_aspect_ratio);
        res[0] = y.num;
        res[1] = y.den;
    }
    ADD_ENTRY(s,  TIFF_YRES,         TIFF_RATIONAL, 1,      res);
    ADD_ENTRY1(s, TIFF_RES_UNIT,     TIFF_SHORT,    2);

    if (!(avctx->flags & CODEC_FLAG_BITEXACT))
        ADD_ENTRY(s, TIFF_SOFTWARE_NAME, TIFF_STRING,
                  strlen(LIBAVCODEC_IDENT) + 1, LIBAVCODEC_IDENT);

    if (avctx->pix_fmt == AV_PIX_FMT_PAL8) {
        uint16_t pal[256 * 3];
        for (i = 0; i < 256; i++) {
            uint32_t rgb = *(uint32_t *) (p->data[1] + i * 4);
            pal[i]       = ((rgb >> 16) & 0xff) * 257;
            pal[i + 256] = ((rgb >>  8) & 0xff) * 257;
            pal[i + 512] =  (rgb        & 0xff) * 257;
        }
        ADD_ENTRY(s, TIFF_PAL, TIFF_SHORT, 256 * 3, pal);
    }
    if (alpha)
        ADD_ENTRY1(s,TIFF_EXTRASAMPLES,      TIFF_SHORT,            2);
    if (is_yuv) {
        /** according to CCIR Recommendation 601.1 */
        uint32_t refbw[12] = { 15, 1, 235, 1, 128, 1, 240, 1, 128, 1, 240, 1 };
        ADD_ENTRY(s, TIFF_YCBCR_SUBSAMPLING, TIFF_SHORT,    2, s->subsampling);
        if (avctx->chroma_sample_location == AVCHROMA_LOC_TOPLEFT)
            ADD_ENTRY1(s, TIFF_YCBCR_POSITIONING, TIFF_SHORT, 2);
        ADD_ENTRY(s, TIFF_REFERENCE_BW,      TIFF_RATIONAL, 6, refbw);
    }
    // write offset to dir
    bytestream_put_le32(&offset, ptr - pkt->data);

    if (check_size(s, 6 + s->num_entries * 12)) {
        ret = AVERROR(EINVAL);
        goto fail;
    }
    bytestream_put_le16(&ptr, s->num_entries);  // write tag count
    bytestream_put_buffer(&ptr, s->entries, s->num_entries * 12);
    bytestream_put_le32(&ptr, 0);

    pkt->size   = ptr - pkt->data;
    pkt->flags |= AV_PKT_FLAG_KEY;
    *got_packet = 1;

fail:
    return ret < 0 ? ret : 0;
}

static av_cold int encode_init(AVCodecContext *avctx)
{
<<<<<<< HEAD
    TiffEncoderContext *s = avctx->priv_data;
    avctx->coded_frame->pict_type = AV_PICTURE_TYPE_I;
    avctx->coded_frame->key_frame = 1;
    s->avctx = avctx;

    return 0;
}

static av_cold int encode_close(AVCodecContext *avctx)
{
    TiffEncoderContext *s = avctx->priv_data;

    av_freep(&s->strip_sizes);
    av_freep(&s->strip_offsets);
    av_freep(&s->yuv_line);
=======
#if FF_API_CODED_FRAME
FF_DISABLE_DEPRECATION_WARNINGS
    avctx->coded_frame->pict_type = AV_PICTURE_TYPE_I;
    avctx->coded_frame->key_frame = 1;
FF_ENABLE_DEPRECATION_WARNINGS
#endif
>>>>>>> 40cf1bba

    return 0;
}

#define OFFSET(x) offsetof(TiffEncoderContext, x)
#define VE AV_OPT_FLAG_VIDEO_PARAM | AV_OPT_FLAG_ENCODING_PARAM
static const AVOption options[] = {
    {"dpi", "set the image resolution (in dpi)", OFFSET(dpi), AV_OPT_TYPE_INT, {.i64 = 72}, 1, 0x10000, AV_OPT_FLAG_VIDEO_PARAM|AV_OPT_FLAG_ENCODING_PARAM},
    { "compression_algo", NULL, OFFSET(compr), AV_OPT_TYPE_INT,   { .i64 = TIFF_PACKBITS }, TIFF_RAW, TIFF_DEFLATE, VE, "compression_algo" },
    { "packbits",         NULL, 0,             AV_OPT_TYPE_CONST, { .i64 = TIFF_PACKBITS }, 0,        0,            VE, "compression_algo" },
    { "raw",              NULL, 0,             AV_OPT_TYPE_CONST, { .i64 = TIFF_RAW      }, 0,        0,            VE, "compression_algo" },
    { "lzw",              NULL, 0,             AV_OPT_TYPE_CONST, { .i64 = TIFF_LZW      }, 0,        0,            VE, "compression_algo" },
#if CONFIG_ZLIB
    { "deflate",          NULL, 0,             AV_OPT_TYPE_CONST, { .i64 = TIFF_DEFLATE  }, 0,        0,            VE, "compression_algo" },
#endif
    { NULL },
};

static const AVClass tiffenc_class = {
    .class_name = "TIFF encoder",
    .item_name  = av_default_item_name,
    .option     = options,
    .version    = LIBAVUTIL_VERSION_INT,
};

AVCodec ff_tiff_encoder = {
    .name           = "tiff",
    .long_name      = NULL_IF_CONFIG_SMALL("TIFF image"),
    .type           = AVMEDIA_TYPE_VIDEO,
    .id             = AV_CODEC_ID_TIFF,
    .priv_data_size = sizeof(TiffEncoderContext),
    .init           = encode_init,
    .close          = encode_close,
    .capabilities   = CODEC_CAP_FRAME_THREADS | CODEC_CAP_INTRA_ONLY,
    .encode2        = encode_frame,
    .pix_fmts       = (const enum AVPixelFormat[]) {
        AV_PIX_FMT_RGB24, AV_PIX_FMT_RGB48LE, AV_PIX_FMT_PAL8,
        AV_PIX_FMT_RGBA, AV_PIX_FMT_RGBA64LE,
        AV_PIX_FMT_GRAY8, AV_PIX_FMT_GRAY8A, AV_PIX_FMT_GRAY16LE, AV_PIX_FMT_YA16LE,
        AV_PIX_FMT_MONOBLACK, AV_PIX_FMT_MONOWHITE,
        AV_PIX_FMT_YUV420P, AV_PIX_FMT_YUV422P, AV_PIX_FMT_YUV440P, AV_PIX_FMT_YUV444P,
        AV_PIX_FMT_YUV410P, AV_PIX_FMT_YUV411P,
        AV_PIX_FMT_NONE
    },
    .priv_class     = &tiffenc_class,
};<|MERGE_RESOLUTION|>--- conflicted
+++ resolved
@@ -520,30 +520,25 @@
 
 static av_cold int encode_init(AVCodecContext *avctx)
 {
-<<<<<<< HEAD
     TiffEncoderContext *s = avctx->priv_data;
-    avctx->coded_frame->pict_type = AV_PICTURE_TYPE_I;
-    avctx->coded_frame->key_frame = 1;
-    s->avctx = avctx;
-
-    return 0;
-}
-
-static av_cold int encode_close(AVCodecContext *avctx)
-{
-    TiffEncoderContext *s = avctx->priv_data;
-
-    av_freep(&s->strip_sizes);
-    av_freep(&s->strip_offsets);
-    av_freep(&s->yuv_line);
-=======
 #if FF_API_CODED_FRAME
 FF_DISABLE_DEPRECATION_WARNINGS
     avctx->coded_frame->pict_type = AV_PICTURE_TYPE_I;
     avctx->coded_frame->key_frame = 1;
 FF_ENABLE_DEPRECATION_WARNINGS
 #endif
->>>>>>> 40cf1bba
+    s->avctx = avctx;
+
+    return 0;
+}
+
+static av_cold int encode_close(AVCodecContext *avctx)
+{
+    TiffEncoderContext *s = avctx->priv_data;
+
+    av_freep(&s->strip_sizes);
+    av_freep(&s->strip_offsets);
+    av_freep(&s->yuv_line);
 
     return 0;
 }
