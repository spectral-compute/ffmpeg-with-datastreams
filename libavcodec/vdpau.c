--- conflicted
+++ resolved
@@ -334,7 +334,6 @@
     if (val < 0)
         return val;
 
-<<<<<<< HEAD
 #if FF_API_BUFS_VDPAU
 FF_DISABLE_DEPRECATION_WARNINGS
     if (hwctx) {
@@ -351,10 +350,7 @@
         status = hwctx->render2(avctx, frame, (void *)&pic_ctx->info,
                                 pic_ctx->bitstream_buffers_used, pic_ctx->bitstream_buffers);
     } else
-    status = vdctx->render(vdctx->decoder, surf, (void *)&pic_ctx->info,
-=======
     status = vdctx->render(vdctx->decoder, surf, &pic_ctx->info,
->>>>>>> 800d91d3
                            pic_ctx->bitstream_buffers_used,
                            pic_ctx->bitstream_buffers);
 
