--- conflicted
+++ resolved
@@ -170,11 +170,7 @@
     return 0;
 }
 
-<<<<<<< HEAD
-static int idcin_decode_vlcs(IdcinContext *s)
-=======
-static void idcin_decode_vlcs(IdcinContext *s, AVFrame *frame)
->>>>>>> 759001c5
+static int idcin_decode_vlcs(IdcinContext *s, AVFrame *frame)
 {
     hnode *hnodes;
     long x, y;
@@ -220,34 +216,19 @@
     int buf_size = avpkt->size;
     IdcinContext *s = avctx->priv_data;
     const uint8_t *pal = av_packet_get_side_data(avpkt, AV_PKT_DATA_PALETTE, NULL);
-<<<<<<< HEAD
-=======
     AVFrame *frame = data;
->>>>>>> 759001c5
     int ret;
 
     s->buf = buf;
     s->size = buf_size;
 
-<<<<<<< HEAD
-    if (s->frame.data[0])
-        avctx->release_buffer(avctx, &s->frame);
-
-    if ((ret = ff_get_buffer(avctx, &s->frame))) {
+    if ((ret = ff_get_buffer(avctx, frame, 0)) < 0) {
         av_log(avctx, AV_LOG_ERROR, "get_buffer() failed\n");
         return ret;
     }
 
-    if (idcin_decode_vlcs(s))
+    if (idcin_decode_vlcs(s, frame))
         return AVERROR_INVALIDDATA;
-=======
-    if ((ret = ff_get_buffer(avctx, frame, 0)) < 0) {
-        av_log(avctx, AV_LOG_ERROR, "  id CIN Video: get_buffer() failed\n");
-        return ret;
-    }
-
-    idcin_decode_vlcs(s, frame);
->>>>>>> 759001c5
 
     if (pal) {
         frame->palette_has_changed = 1;
