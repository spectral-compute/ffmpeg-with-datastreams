--- conflicted
+++ resolved
@@ -164,11 +164,7 @@
     /* [DIRAC_STD] preset_frame_rate(video_params, index) */
     if (source->frame_rate_index > 0) {
         if (source->frame_rate_index <= 8)
-<<<<<<< HEAD
-            frame_rate = avpriv_frame_rate_tab[source->frame_rate_index];  /* [DIRAC_STD] Table 10.3 values 1-8  */
-=======
             frame_rate = ff_mpeg12_frame_rate_tab[source->frame_rate_index];
->>>>>>> c0329748
         else
              /* [DIRAC_STD] Table 10.3 values 9-10 */
             frame_rate = dirac_frame_rate[source->frame_rate_index-9];
