/*
 * Chinese AVS video (AVS1-P2, JiZhun profile) decoder.
 * Copyright (c) 2006  Stefan Gehrer <stefan.gehrer@gmx.de>
 *
 * This file is part of FFmpeg.
 *
 * FFmpeg is free software; you can redistribute it and/or
 * modify it under the terms of the GNU Lesser General Public
 * License as published by the Free Software Foundation; either
 * version 2.1 of the License, or (at your option) any later version.
 *
 * FFmpeg is distributed in the hope that it will be useful,
 * but WITHOUT ANY WARRANTY; without even the implied warranty of
 * MERCHANTABILITY or FITNESS FOR A PARTICULAR PURPOSE.  See the GNU
 * Lesser General Public License for more details.
 *
 * You should have received a copy of the GNU Lesser General Public
 * License along with FFmpeg; if not, write to the Free Software
 * Foundation, Inc., 51 Franklin Street, Fifth Floor, Boston, MA 02110-1301 USA
 */

/**
 * @file
 * Chinese AVS video (AVS1-P2, JiZhun profile) decoder
 * @author Stefan Gehrer <stefan.gehrer@gmx.de>
 */

#include "avcodec.h"
#include "get_bits.h"
#include "golomb.h"
#include "h264chroma.h"
#include "mathops.h"
#include "cavs.h"

static const uint8_t alpha_tab[64] = {
     0,  0,  0,  0,  0,  0,  1,  1,  1,  1,  1,  2,  2,  2,  3,  3,
     4,  4,  5,  5,  6,  7,  8,  9, 10, 11, 12, 13, 15, 16, 18, 20,
    22, 24, 26, 28, 30, 33, 33, 35, 35, 36, 37, 37, 39, 39, 42, 44,
    46, 48, 50, 52, 53, 54, 55, 56, 57, 58, 59, 60, 61, 62, 63, 64
};

static const uint8_t beta_tab[64] = {
     0,  0,  0,  0,  0,  0,  1,  1,  1,  1,  1,  1,  1,  2,  2,  2,
     2,  2,  3,  3,  3,  3,  4,  4,  4,  4,  5,  5,  5,  5,  6,  6,
     6,  7,  7,  7,  8,  8,  8,  9,  9, 10, 10, 11, 11, 12, 13, 14,
    15, 16, 17, 18, 19, 20, 21, 22, 23, 23, 24, 24, 25, 25, 26, 27
};

static const uint8_t tc_tab[64] = {
    0, 0, 0, 0, 0, 0, 0, 0, 0, 0, 0, 0, 0, 0, 0, 0,
    1, 1, 1, 1, 1, 1, 1, 1, 1, 1, 1, 1, 1, 1, 2, 2,
    2, 2, 2, 2, 2, 2, 3, 3, 3, 3, 3, 3, 3, 4, 4, 4,
    5, 5, 5, 6, 6, 6, 7, 7, 7, 7, 8, 8, 8, 9, 9, 9
};

/** mark block as unavailable, i.e. out of picture
 *  or not yet decoded */
static const cavs_vector un_mv = { 0, 0, 1, NOT_AVAIL };

static const int8_t left_modifier_l[8] = {  0, -1,  6, -1, -1, 7, 6, 7 };
static const int8_t top_modifier_l[8]  = { -1,  1,  5, -1, -1, 5, 7, 7 };
static const int8_t left_modifier_c[7] = {  5, -1,  2, -1,  6, 5, 6 };
static const int8_t top_modifier_c[7]  = {  4,  1, -1, -1,  4, 6, 6 };

/*****************************************************************************
 *
 * in-loop deblocking filter
 *
 ****************************************************************************/

static inline int get_bs(cavs_vector *mvP, cavs_vector *mvQ, int b)
{
    if ((mvP->ref == REF_INTRA) || (mvQ->ref == REF_INTRA))
        return 2;
    if ((abs(mvP->x - mvQ->x) >= 4) || (abs(mvP->y - mvQ->y) >= 4))
        return 1;
    if (b) {
        mvP += MV_BWD_OFFS;
        mvQ += MV_BWD_OFFS;
        if ((abs(mvP->x - mvQ->x) >= 4) || (abs(mvP->y - mvQ->y) >= 4))
            return 1;
    } else {
        if (mvP->ref != mvQ->ref)
            return 1;
    }
    return 0;
}

#define SET_PARAMS                                                \
    alpha = alpha_tab[av_clip(qp_avg + h->alpha_offset, 0, 63)];  \
    beta  =  beta_tab[av_clip(qp_avg + h->beta_offset,  0, 63)];  \
    tc    =    tc_tab[av_clip(qp_avg + h->alpha_offset, 0, 63)];

/**
 * in-loop deblocking filter for a single macroblock
 *
 * boundary strength (bs) mapping:
 *
 * --4---5--
 * 0   2   |
 * | 6 | 7 |
 * 1   3   |
 * ---------
 *
 */
void ff_cavs_filter(AVSContext *h, enum cavs_mb mb_type)
{
    uint8_t bs[8];
    int qp_avg, alpha, beta, tc;
    int i;

    /* save un-deblocked lines */
    h->topleft_border_y = h->top_border_y[h->mbx * 16 + 15];
    h->topleft_border_u = h->top_border_u[h->mbx * 10 + 8];
    h->topleft_border_v = h->top_border_v[h->mbx * 10 + 8];
    memcpy(&h->top_border_y[h->mbx * 16],     h->cy + 15 * h->l_stride, 16);
    memcpy(&h->top_border_u[h->mbx * 10 + 1], h->cu +  7 * h->c_stride, 8);
    memcpy(&h->top_border_v[h->mbx * 10 + 1], h->cv +  7 * h->c_stride, 8);
    for (i = 0; i < 8; i++) {
        h->left_border_y[i * 2 + 1] = *(h->cy + 15 + (i * 2 + 0) * h->l_stride);
        h->left_border_y[i * 2 + 2] = *(h->cy + 15 + (i * 2 + 1) * h->l_stride);
        h->left_border_u[i + 1]     = *(h->cu + 7  +  i          * h->c_stride);
        h->left_border_v[i + 1]     = *(h->cv + 7  +  i          * h->c_stride);
    }
    if (!h->loop_filter_disable) {
        /* determine bs */
        if (mb_type == I_8X8)
            memset(bs, 2, 8);
        else {
            memset(bs, 0, 8);
            if (ff_cavs_partition_flags[mb_type] & SPLITV) {
                bs[2] = get_bs(&h->mv[MV_FWD_X0], &h->mv[MV_FWD_X1], mb_type > P_8X8);
                bs[3] = get_bs(&h->mv[MV_FWD_X2], &h->mv[MV_FWD_X3], mb_type > P_8X8);
            }
            if (ff_cavs_partition_flags[mb_type] & SPLITH) {
                bs[6] = get_bs(&h->mv[MV_FWD_X0], &h->mv[MV_FWD_X2], mb_type > P_8X8);
                bs[7] = get_bs(&h->mv[MV_FWD_X1], &h->mv[MV_FWD_X3], mb_type > P_8X8);
            }
            bs[0] = get_bs(&h->mv[MV_FWD_A1], &h->mv[MV_FWD_X0], mb_type > P_8X8);
            bs[1] = get_bs(&h->mv[MV_FWD_A3], &h->mv[MV_FWD_X2], mb_type > P_8X8);
            bs[4] = get_bs(&h->mv[MV_FWD_B2], &h->mv[MV_FWD_X0], mb_type > P_8X8);
            bs[5] = get_bs(&h->mv[MV_FWD_B3], &h->mv[MV_FWD_X1], mb_type > P_8X8);
        }
        if (AV_RN64(bs)) {
            if (h->flags & A_AVAIL) {
                qp_avg = (h->qp + h->left_qp + 1) >> 1;
                SET_PARAMS;
                h->cdsp.cavs_filter_lv(h->cy, h->l_stride, alpha, beta, tc, bs[0], bs[1]);
                h->cdsp.cavs_filter_cv(h->cu, h->c_stride, alpha, beta, tc, bs[0], bs[1]);
                h->cdsp.cavs_filter_cv(h->cv, h->c_stride, alpha, beta, tc, bs[0], bs[1]);
            }
            qp_avg = h->qp;
            SET_PARAMS;
            h->cdsp.cavs_filter_lv(h->cy + 8,               h->l_stride, alpha, beta, tc, bs[2], bs[3]);
            h->cdsp.cavs_filter_lh(h->cy + 8 * h->l_stride, h->l_stride, alpha, beta, tc, bs[6], bs[7]);

            if (h->flags & B_AVAIL) {
                qp_avg = (h->qp + h->top_qp[h->mbx] + 1) >> 1;
                SET_PARAMS;
                h->cdsp.cavs_filter_lh(h->cy, h->l_stride, alpha, beta, tc, bs[4], bs[5]);
                h->cdsp.cavs_filter_ch(h->cu, h->c_stride, alpha, beta, tc, bs[4], bs[5]);
                h->cdsp.cavs_filter_ch(h->cv, h->c_stride, alpha, beta, tc, bs[4], bs[5]);
            }
        }
    }
    h->left_qp        = h->qp;
    h->top_qp[h->mbx] = h->qp;
}

#undef SET_PARAMS

/*****************************************************************************
 *
 * spatial intra prediction
 *
 ****************************************************************************/

void ff_cavs_load_intra_pred_luma(AVSContext *h, uint8_t *top,
                                  uint8_t **left, int block)
{
    int i;

    switch (block) {
    case 0:
        *left               = h->left_border_y;
        h->left_border_y[0] = h->left_border_y[1];
        memset(&h->left_border_y[17], h->left_border_y[16], 9);
        memcpy(&top[1], &h->top_border_y[h->mbx * 16], 16);
        top[17] = top[16];
        top[0]  = top[1];
        if ((h->flags & A_AVAIL) && (h->flags & B_AVAIL))
            h->left_border_y[0] = top[0] = h->topleft_border_y;
        break;
    case 1:
        *left = h->intern_border_y;
        for (i = 0; i < 8; i++)
            h->intern_border_y[i + 1] = *(h->cy + 7 + i * h->l_stride);
        memset(&h->intern_border_y[9], h->intern_border_y[8], 9);
        h->intern_border_y[0] = h->intern_border_y[1];
        memcpy(&top[1], &h->top_border_y[h->mbx * 16 + 8], 8);
        if (h->flags & C_AVAIL)
            memcpy(&top[9], &h->top_border_y[(h->mbx + 1) * 16], 8);
        else
            memset(&top[9], top[8], 9);
        top[17] = top[16];
        top[0]  = top[1];
        if (h->flags & B_AVAIL)
            h->intern_border_y[0] = top[0] = h->top_border_y[h->mbx * 16 + 7];
        break;
    case 2:
        *left = &h->left_border_y[8];
        memcpy(&top[1], h->cy + 7 * h->l_stride, 16);
        top[17] = top[16];
        top[0]  = top[1];
        if (h->flags & A_AVAIL)
            top[0] = h->left_border_y[8];
        break;
    case 3:
        *left = &h->intern_border_y[8];
        for (i = 0; i < 8; i++)
            h->intern_border_y[i + 9] = *(h->cy + 7 + (i + 8) * h->l_stride);
        memset(&h->intern_border_y[17], h->intern_border_y[16], 9);
        memcpy(&top[0], h->cy + 7 + 7 * h->l_stride, 9);
        memset(&top[9], top[8], 9);
        break;
    }
}

void ff_cavs_load_intra_pred_chroma(AVSContext *h)
{
    /* extend borders by one pixel */
    h->left_border_u[9]              = h->left_border_u[8];
    h->left_border_v[9]              = h->left_border_v[8];
    h->top_border_u[h->mbx * 10 + 9] = h->top_border_u[h->mbx * 10 + 8];
    h->top_border_v[h->mbx * 10 + 9] = h->top_border_v[h->mbx * 10 + 8];
    if (h->mbx && h->mby) {
        h->top_border_u[h->mbx * 10] = h->left_border_u[0] = h->topleft_border_u;
        h->top_border_v[h->mbx * 10] = h->left_border_v[0] = h->topleft_border_v;
    } else {
        h->left_border_u[0]          = h->left_border_u[1];
        h->left_border_v[0]          = h->left_border_v[1];
        h->top_border_u[h->mbx * 10] = h->top_border_u[h->mbx * 10 + 1];
        h->top_border_v[h->mbx * 10] = h->top_border_v[h->mbx * 10 + 1];
    }
}

static void intra_pred_vert(uint8_t *d, uint8_t *top, uint8_t *left, int stride)
{
    int y;
    uint64_t a = AV_RN64(&top[1]);
    for (y = 0; y < 8; y++)
        *((uint64_t *)(d + y * stride)) = a;
}

static void intra_pred_horiz(uint8_t *d, uint8_t *top, uint8_t *left, int stride)
{
    int y;
    uint64_t a;
    for (y = 0; y < 8; y++) {
        a = left[y + 1] * 0x0101010101010101ULL;
        *((uint64_t *)(d + y * stride)) = a;
    }
}

static void intra_pred_dc_128(uint8_t *d, uint8_t *top, uint8_t *left, int stride)
{
    int y;
    uint64_t a = 0x8080808080808080ULL;
    for (y = 0; y < 8; y++)
        *((uint64_t *)(d + y * stride)) = a;
}

static void intra_pred_plane(uint8_t *d, uint8_t *top, uint8_t *left, int stride)
{
    int x, y, ia;
    int ih = 0;
    int iv = 0;
    const uint8_t *cm = ff_cropTbl + MAX_NEG_CROP;

    for (x = 0; x < 4; x++) {
        ih += (x + 1) *  (top[5 + x] -  top[3 - x]);
        iv += (x + 1) * (left[5 + x] - left[3 - x]);
    }
    ia = (top[8] + left[8]) << 4;
    ih = (17 * ih + 16) >> 5;
    iv = (17 * iv + 16) >> 5;
    for (y = 0; y < 8; y++)
        for (x = 0; x < 8; x++)
            d[y * stride + x] = cm[(ia + (x - 3) * ih + (y - 3) * iv + 16) >> 5];
}

#define LOWPASS(ARRAY, INDEX)                                           \
    ((ARRAY[(INDEX) - 1] + 2 * ARRAY[(INDEX)] + ARRAY[(INDEX) + 1] + 2) >> 2)

static void intra_pred_lp(uint8_t *d, uint8_t *top, uint8_t *left, int stride)
{
    int x, y;
    for (y = 0; y < 8; y++)
        for (x = 0; x < 8; x++)
            d[y * stride + x] = (LOWPASS(top, x + 1) + LOWPASS(left, y + 1)) >> 1;
}

static void intra_pred_down_left(uint8_t *d, uint8_t *top, uint8_t *left, int stride)
{
    int x, y;
    for (y = 0; y < 8; y++)
        for (x = 0; x < 8; x++)
            d[y * stride + x] = (LOWPASS(top, x + y + 2) + LOWPASS(left, x + y + 2)) >> 1;
}

static void intra_pred_down_right(uint8_t *d, uint8_t *top, uint8_t *left, int stride)
{
    int x, y;
    for (y = 0; y < 8; y++)
        for (x = 0; x < 8; x++)
            if (x == y)
                d[y * stride + x] = (left[1] + 2 * top[0] + top[1] + 2) >> 2;
            else if (x > y)
                d[y * stride + x] = LOWPASS(top, x - y);
            else
                d[y * stride + x] = LOWPASS(left, y - x);
}

static void intra_pred_lp_left(uint8_t *d, uint8_t *top, uint8_t *left, int stride)
{
    int x, y;
    for (y = 0; y < 8; y++)
        for (x = 0; x < 8; x++)
            d[y * stride + x] = LOWPASS(left, y + 1);
}

static void intra_pred_lp_top(uint8_t *d, uint8_t *top, uint8_t *left, int stride)
{
    int x, y;
    for (y = 0; y < 8; y++)
        for (x = 0; x < 8; x++)
            d[y * stride + x] = LOWPASS(top, x + 1);
}

#undef LOWPASS

static inline void modify_pred(const int8_t *mod_table, int *mode)
{
    *mode = mod_table[*mode];
    if (*mode < 0) {
        av_log(NULL, AV_LOG_ERROR, "Illegal intra prediction mode\n");
        *mode = 0;
    }
}

void ff_cavs_modify_mb_i(AVSContext *h, int *pred_mode_uv)
{
    /* save pred modes before they get modified */
    h->pred_mode_Y[3]             = h->pred_mode_Y[5];
    h->pred_mode_Y[6]             = h->pred_mode_Y[8];
    h->top_pred_Y[h->mbx * 2 + 0] = h->pred_mode_Y[7];
    h->top_pred_Y[h->mbx * 2 + 1] = h->pred_mode_Y[8];

    /* modify pred modes according to availability of neighbour samples */
    if (!(h->flags & A_AVAIL)) {
        modify_pred(left_modifier_l, &h->pred_mode_Y[4]);
        modify_pred(left_modifier_l, &h->pred_mode_Y[7]);
        modify_pred(left_modifier_c, pred_mode_uv);
    }
    if (!(h->flags & B_AVAIL)) {
        modify_pred(top_modifier_l, &h->pred_mode_Y[4]);
        modify_pred(top_modifier_l, &h->pred_mode_Y[5]);
        modify_pred(top_modifier_c, pred_mode_uv);
    }
}

/*****************************************************************************
 *
 * motion compensation
 *
 ****************************************************************************/

static inline void mc_dir_part(AVSContext *h, AVFrame *pic, int chroma_height,
                               int delta, int list, uint8_t *dest_y,
                               uint8_t *dest_cb, uint8_t *dest_cr,
                               int src_x_offset, int src_y_offset,
                               qpel_mc_func *qpix_op,
                               h264_chroma_mc_func chroma_op, cavs_vector *mv)
{
    const int mx         = mv->x + src_x_offset * 8;
    const int my         = mv->y + src_y_offset * 8;
    const int luma_xy    = (mx & 3) + ((my & 3) << 2);
    uint8_t *src_y       = pic->data[0] + (mx >> 2) + (my >> 2) * h->l_stride;
    uint8_t *src_cb      = pic->data[1] + (mx >> 3) + (my >> 3) * h->c_stride;
    uint8_t *src_cr      = pic->data[2] + (mx >> 3) + (my >> 3) * h->c_stride;
    int extra_width      = 0;
    int extra_height     = extra_width;
    const int full_mx    = mx >> 2;
    const int full_my    = my >> 2;
    const int pic_width  = 16 * h->mb_width;
    const int pic_height = 16 * h->mb_height;
    int emu = 0;

    if (!pic->data[0])
        return;
    if (mx & 7)
        extra_width  -= 3;
    if (my & 7)
        extra_height -= 3;

    if (full_mx < 0 - extra_width ||
        full_my < 0 - extra_height ||
        full_mx + 16 /* FIXME */ > pic_width + extra_width ||
        full_my + 16 /* FIXME */ > pic_height + extra_height) {
<<<<<<< HEAD
        h->vdsp.emulated_edge_mc(h->edge_emu_buffer, h->l_stride,
                                 src_y - 2 - 2 * h->l_stride, h->l_stride,
=======
        h->vdsp.emulated_edge_mc(h->edge_emu_buffer,
                                 src_y - 2 - 2 * h->l_stride,
                                 h->l_stride, h->l_stride,
>>>>>>> 458446ac
                                 16 + 5, 16 + 5 /* FIXME */,
                                 full_mx - 2, full_my - 2,
                                 pic_width, pic_height);
        src_y = h->edge_emu_buffer + 2 + 2 * h->l_stride;
        emu   = 1;
    }

    // FIXME try variable height perhaps?
    qpix_op[luma_xy](dest_y, src_y, h->l_stride);

    if (emu) {
<<<<<<< HEAD
        h->vdsp.emulated_edge_mc(h->edge_emu_buffer, h->c_stride, src_cb,
                                 h->c_stride,
=======
        h->vdsp.emulated_edge_mc(h->edge_emu_buffer, src_cb,
                                 h->c_stride, h->c_stride,
>>>>>>> 458446ac
                                 9, 9 /* FIXME */,
                                 mx >> 3, my >> 3,
                                 pic_width >> 1, pic_height >> 1);
        src_cb = h->edge_emu_buffer;
    }
    chroma_op(dest_cb, src_cb, h->c_stride, chroma_height, mx & 7, my & 7);

    if (emu) {
<<<<<<< HEAD
        h->vdsp.emulated_edge_mc(h->edge_emu_buffer, h->c_stride, src_cr,
                                 h->c_stride,
=======
        h->vdsp.emulated_edge_mc(h->edge_emu_buffer, src_cr,
                                 h->c_stride, h->c_stride,
>>>>>>> 458446ac
                                 9, 9 /* FIXME */,
                                 mx >> 3, my >> 3,
                                 pic_width >> 1, pic_height >> 1);
        src_cr = h->edge_emu_buffer;
    }
    chroma_op(dest_cr, src_cr, h->c_stride, chroma_height, mx & 7, my & 7);
}

static inline void mc_part_std(AVSContext *h, int chroma_height, int delta,
                               uint8_t *dest_y,
                               uint8_t *dest_cb,
                               uint8_t *dest_cr,
                               int x_offset, int y_offset,
                               qpel_mc_func *qpix_put,
                               h264_chroma_mc_func chroma_put,
                               qpel_mc_func *qpix_avg,
                               h264_chroma_mc_func chroma_avg,
                               cavs_vector *mv)
{
    qpel_mc_func *qpix_op =  qpix_put;
    h264_chroma_mc_func chroma_op = chroma_put;

    dest_y   += x_offset * 2 + y_offset * h->l_stride * 2;
    dest_cb  += x_offset     + y_offset * h->c_stride;
    dest_cr  += x_offset     + y_offset * h->c_stride;
    x_offset += 8 * h->mbx;
    y_offset += 8 * h->mby;

    if (mv->ref >= 0) {
        AVFrame *ref = h->DPB[mv->ref].f;
        mc_dir_part(h, ref, chroma_height, delta, 0,
                    dest_y, dest_cb, dest_cr, x_offset, y_offset,
                    qpix_op, chroma_op, mv);

        qpix_op   = qpix_avg;
        chroma_op = chroma_avg;
    }

    if ((mv + MV_BWD_OFFS)->ref >= 0) {
        AVFrame *ref = h->DPB[0].f;
        mc_dir_part(h, ref, chroma_height, delta, 1,
                    dest_y, dest_cb, dest_cr, x_offset, y_offset,
                    qpix_op, chroma_op, mv + MV_BWD_OFFS);
    }
}

void ff_cavs_inter(AVSContext *h, enum cavs_mb mb_type)
{
    if (ff_cavs_partition_flags[mb_type] == 0) { // 16x16
        mc_part_std(h, 8, 0, h->cy, h->cu, h->cv, 0, 0,
                    h->cdsp.put_cavs_qpel_pixels_tab[0],
                    h->h264chroma.put_h264_chroma_pixels_tab[0],
                    h->cdsp.avg_cavs_qpel_pixels_tab[0],
                    h->h264chroma.avg_h264_chroma_pixels_tab[0],
                    &h->mv[MV_FWD_X0]);
    } else {
        mc_part_std(h, 4, 0, h->cy, h->cu, h->cv, 0, 0,
                    h->cdsp.put_cavs_qpel_pixels_tab[1],
                    h->h264chroma.put_h264_chroma_pixels_tab[1],
                    h->cdsp.avg_cavs_qpel_pixels_tab[1],
                    h->h264chroma.avg_h264_chroma_pixels_tab[1],
                    &h->mv[MV_FWD_X0]);
        mc_part_std(h, 4, 0, h->cy, h->cu, h->cv, 4, 0,
                    h->cdsp.put_cavs_qpel_pixels_tab[1],
                    h->h264chroma.put_h264_chroma_pixels_tab[1],
                    h->cdsp.avg_cavs_qpel_pixels_tab[1],
                    h->h264chroma.avg_h264_chroma_pixels_tab[1],
                    &h->mv[MV_FWD_X1]);
        mc_part_std(h, 4, 0, h->cy, h->cu, h->cv, 0, 4,
                    h->cdsp.put_cavs_qpel_pixels_tab[1],
                    h->h264chroma.put_h264_chroma_pixels_tab[1],
                    h->cdsp.avg_cavs_qpel_pixels_tab[1],
                    h->h264chroma.avg_h264_chroma_pixels_tab[1],
                    &h->mv[MV_FWD_X2]);
        mc_part_std(h, 4, 0, h->cy, h->cu, h->cv, 4, 4,
                    h->cdsp.put_cavs_qpel_pixels_tab[1],
                    h->h264chroma.put_h264_chroma_pixels_tab[1],
                    h->cdsp.avg_cavs_qpel_pixels_tab[1],
                    h->h264chroma.avg_h264_chroma_pixels_tab[1],
                    &h->mv[MV_FWD_X3]);
    }
}

/*****************************************************************************
 *
 * motion vector prediction
 *
 ****************************************************************************/

static inline void scale_mv(AVSContext *h, int *d_x, int *d_y,
                            cavs_vector *src, int distp)
{
    int den = h->scale_den[src->ref];

    *d_x = (src->x * distp * den + 256 + (src->x >> 31)) >> 9;
    *d_y = (src->y * distp * den + 256 + (src->y >> 31)) >> 9;
}

static inline void mv_pred_median(AVSContext *h,
                                  cavs_vector *mvP,
                                  cavs_vector *mvA,
                                  cavs_vector *mvB,
                                  cavs_vector *mvC)
{
    int ax, ay, bx, by, cx, cy;
    int len_ab, len_bc, len_ca, len_mid;

    /* scale candidates according to their temporal span */
    scale_mv(h, &ax, &ay, mvA, mvP->dist);
    scale_mv(h, &bx, &by, mvB, mvP->dist);
    scale_mv(h, &cx, &cy, mvC, mvP->dist);
    /* find the geometrical median of the three candidates */
    len_ab  = abs(ax - bx) + abs(ay - by);
    len_bc  = abs(bx - cx) + abs(by - cy);
    len_ca  = abs(cx - ax) + abs(cy - ay);
    len_mid = mid_pred(len_ab, len_bc, len_ca);
    if (len_mid == len_ab) {
        mvP->x = cx;
        mvP->y = cy;
    } else if (len_mid == len_bc) {
        mvP->x = ax;
        mvP->y = ay;
    } else {
        mvP->x = bx;
        mvP->y = by;
    }
}

void ff_cavs_mv(AVSContext *h, enum cavs_mv_loc nP, enum cavs_mv_loc nC,
                enum cavs_mv_pred mode, enum cavs_block size, int ref)
{
    cavs_vector *mvP = &h->mv[nP];
    cavs_vector *mvA = &h->mv[nP-1];
    cavs_vector *mvB = &h->mv[nP-4];
    cavs_vector *mvC = &h->mv[nC];
    const cavs_vector *mvP2 = NULL;

    mvP->ref  = ref;
    mvP->dist = h->dist[mvP->ref];
    if (mvC->ref == NOT_AVAIL)
        mvC = &h->mv[nP - 5];  // set to top-left (mvD)
    if (mode == MV_PRED_PSKIP &&
        (mvA->ref == NOT_AVAIL ||
         mvB->ref == NOT_AVAIL ||
         (mvA->x | mvA->y | mvA->ref) == 0 ||
         (mvB->x | mvB->y | mvB->ref) == 0)) {
        mvP2 = &un_mv;
    /* if there is only one suitable candidate, take it */
    } else if (mvA->ref >= 0 && mvB->ref < 0  && mvC->ref < 0) {
        mvP2 = mvA;
    } else if (mvA->ref < 0  && mvB->ref >= 0 && mvC->ref < 0) {
        mvP2 = mvB;
    } else if (mvA->ref < 0  && mvB->ref < 0  && mvC->ref >= 0) {
        mvP2 = mvC;
    } else if (mode == MV_PRED_LEFT     && mvA->ref == ref) {
        mvP2 = mvA;
    } else if (mode == MV_PRED_TOP      && mvB->ref == ref) {
        mvP2 = mvB;
    } else if (mode == MV_PRED_TOPRIGHT && mvC->ref == ref) {
        mvP2 = mvC;
    }
    if (mvP2) {
        mvP->x = mvP2->x;
        mvP->y = mvP2->y;
    } else
        mv_pred_median(h, mvP, mvA, mvB, mvC);

    if (mode < MV_PRED_PSKIP) {
        mvP->x += get_se_golomb(&h->gb);
        mvP->y += get_se_golomb(&h->gb);
    }
    set_mvs(mvP, size);
}

/*****************************************************************************
 *
 * macroblock level
 *
 ****************************************************************************/

/**
 * initialise predictors for motion vectors and intra prediction
 */
void ff_cavs_init_mb(AVSContext *h)
{
    int i;

    /* copy predictors from top line (MB B and C) into cache */
    for (i = 0; i < 3; i++) {
        h->mv[MV_FWD_B2 + i] = h->top_mv[0][h->mbx * 2 + i];
        h->mv[MV_BWD_B2 + i] = h->top_mv[1][h->mbx * 2 + i];
    }
    h->pred_mode_Y[1] = h->top_pred_Y[h->mbx * 2 + 0];
    h->pred_mode_Y[2] = h->top_pred_Y[h->mbx * 2 + 1];
    /* clear top predictors if MB B is not available */
    if (!(h->flags & B_AVAIL)) {
        h->mv[MV_FWD_B2]  = un_mv;
        h->mv[MV_FWD_B3]  = un_mv;
        h->mv[MV_BWD_B2]  = un_mv;
        h->mv[MV_BWD_B3]  = un_mv;
        h->pred_mode_Y[1] = h->pred_mode_Y[2] = NOT_AVAIL;
        h->flags         &= ~(C_AVAIL | D_AVAIL);
    } else if (h->mbx) {
        h->flags |= D_AVAIL;
    }
    if (h->mbx == h->mb_width - 1) // MB C not available
        h->flags &= ~C_AVAIL;
    /* clear top-right predictors if MB C is not available */
    if (!(h->flags & C_AVAIL)) {
        h->mv[MV_FWD_C2] = un_mv;
        h->mv[MV_BWD_C2] = un_mv;
    }
    /* clear top-left predictors if MB D is not available */
    if (!(h->flags & D_AVAIL)) {
        h->mv[MV_FWD_D3] = un_mv;
        h->mv[MV_BWD_D3] = un_mv;
    }
}

/**
 * save predictors for later macroblocks and increase
 * macroblock address
 * @return 0 if end of frame is reached, 1 otherwise
 */
int ff_cavs_next_mb(AVSContext *h)
{
    int i;

    h->flags |= A_AVAIL;
    h->cy    += 16;
    h->cu    += 8;
    h->cv    += 8;
    /* copy mvs as predictors to the left */
    for (i = 0; i <= 20; i += 4)
        h->mv[i] = h->mv[i + 2];
    /* copy bottom mvs from cache to top line */
    h->top_mv[0][h->mbx * 2 + 0] = h->mv[MV_FWD_X2];
    h->top_mv[0][h->mbx * 2 + 1] = h->mv[MV_FWD_X3];
    h->top_mv[1][h->mbx * 2 + 0] = h->mv[MV_BWD_X2];
    h->top_mv[1][h->mbx * 2 + 1] = h->mv[MV_BWD_X3];
    /* next MB address */
    h->mbidx++;
    h->mbx++;
    if (h->mbx == h->mb_width) { // New mb line
        h->flags = B_AVAIL | C_AVAIL;
        /* clear left pred_modes */
        h->pred_mode_Y[3] = h->pred_mode_Y[6] = NOT_AVAIL;
        /* clear left mv predictors */
        for (i = 0; i <= 20; i += 4)
            h->mv[i] = un_mv;
        h->mbx = 0;
        h->mby++;
        /* re-calculate sample pointers */
        h->cy = h->cur.f->data[0] + h->mby * 16 * h->l_stride;
        h->cu = h->cur.f->data[1] + h->mby * 8 * h->c_stride;
        h->cv = h->cur.f->data[2] + h->mby * 8 * h->c_stride;
        if (h->mby == h->mb_height) { // Frame end
            return 0;
        }
    }
    return 1;
}

/*****************************************************************************
 *
 * frame level
 *
 ****************************************************************************/

int ff_cavs_init_pic(AVSContext *h)
{
    int i;

    /* clear some predictors */
    for (i = 0; i <= 20; i += 4)
        h->mv[i] = un_mv;
    h->mv[MV_BWD_X0] = ff_cavs_dir_mv;
    set_mvs(&h->mv[MV_BWD_X0], BLK_16X16);
    h->mv[MV_FWD_X0] = ff_cavs_dir_mv;
    set_mvs(&h->mv[MV_FWD_X0], BLK_16X16);
    h->pred_mode_Y[3] = h->pred_mode_Y[6] = NOT_AVAIL;
    h->cy             = h->cur.f->data[0];
    h->cu             = h->cur.f->data[1];
    h->cv             = h->cur.f->data[2];
    h->l_stride       = h->cur.f->linesize[0];
    h->c_stride       = h->cur.f->linesize[1];
    h->luma_scan[2]   = 8 * h->l_stride;
    h->luma_scan[3]   = 8 * h->l_stride + 8;
    h->mbx            = h->mby = h->mbidx = 0;
    h->flags          = 0;

    return 0;
}

/*****************************************************************************
 *
 * headers and interface
 *
 ****************************************************************************/

/**
 * some predictions require data from the top-neighbouring macroblock.
 * this data has to be stored for one complete row of macroblocks
 * and this storage space is allocated here
 */
void ff_cavs_init_top_lines(AVSContext *h)
{
    /* alloc top line of predictors */
    h->top_qp       = av_mallocz(h->mb_width);
    h->top_mv[0]    = av_mallocz((h->mb_width * 2 + 1) * sizeof(cavs_vector));
    h->top_mv[1]    = av_mallocz((h->mb_width * 2 + 1) * sizeof(cavs_vector));
    h->top_pred_Y   = av_mallocz(h->mb_width * 2 * sizeof(*h->top_pred_Y));
    h->top_border_y = av_mallocz((h->mb_width + 1) * 16);
    h->top_border_u = av_mallocz(h->mb_width * 10);
    h->top_border_v = av_mallocz(h->mb_width * 10);

    /* alloc space for co-located MVs and types */
    h->col_mv        = av_mallocz(h->mb_width * h->mb_height * 4 *
                                  sizeof(cavs_vector));
    h->col_type_base = av_mallocz(h->mb_width * h->mb_height);
    h->block         = av_mallocz(64 * sizeof(int16_t));
}

av_cold int ff_cavs_init(AVCodecContext *avctx)
{
    AVSContext *h = avctx->priv_data;

    ff_dsputil_init(&h->dsp, avctx);
    ff_h264chroma_init(&h->h264chroma, 8);
    ff_videodsp_init(&h->vdsp, 8);
    ff_cavsdsp_init(&h->cdsp, avctx);
    ff_init_scantable_permutation(h->dsp.idct_permutation,
                                  h->cdsp.idct_perm);
    ff_init_scantable(h->dsp.idct_permutation, &h->scantable, ff_zigzag_direct);

    h->avctx       = avctx;
    avctx->pix_fmt = AV_PIX_FMT_YUV420P;

    h->cur.f    = av_frame_alloc();
    h->DPB[0].f = av_frame_alloc();
    h->DPB[1].f = av_frame_alloc();
    if (!h->cur.f || !h->DPB[0].f || !h->DPB[1].f) {
        ff_cavs_end(avctx);
        return AVERROR(ENOMEM);
    }

    h->luma_scan[0]                     = 0;
    h->luma_scan[1]                     = 8;
    h->intra_pred_l[INTRA_L_VERT]       = intra_pred_vert;
    h->intra_pred_l[INTRA_L_HORIZ]      = intra_pred_horiz;
    h->intra_pred_l[INTRA_L_LP]         = intra_pred_lp;
    h->intra_pred_l[INTRA_L_DOWN_LEFT]  = intra_pred_down_left;
    h->intra_pred_l[INTRA_L_DOWN_RIGHT] = intra_pred_down_right;
    h->intra_pred_l[INTRA_L_LP_LEFT]    = intra_pred_lp_left;
    h->intra_pred_l[INTRA_L_LP_TOP]     = intra_pred_lp_top;
    h->intra_pred_l[INTRA_L_DC_128]     = intra_pred_dc_128;
    h->intra_pred_c[INTRA_C_LP]         = intra_pred_lp;
    h->intra_pred_c[INTRA_C_HORIZ]      = intra_pred_horiz;
    h->intra_pred_c[INTRA_C_VERT]       = intra_pred_vert;
    h->intra_pred_c[INTRA_C_PLANE]      = intra_pred_plane;
    h->intra_pred_c[INTRA_C_LP_LEFT]    = intra_pred_lp_left;
    h->intra_pred_c[INTRA_C_LP_TOP]     = intra_pred_lp_top;
    h->intra_pred_c[INTRA_C_DC_128]     = intra_pred_dc_128;
    h->mv[7]                            = un_mv;
    h->mv[19]                           = un_mv;
    return 0;
}

av_cold int ff_cavs_end(AVCodecContext *avctx)
{
    AVSContext *h = avctx->priv_data;

    av_frame_free(&h->cur.f);
    av_frame_free(&h->DPB[0].f);
    av_frame_free(&h->DPB[1].f);

    av_free(h->top_qp);
    av_free(h->top_mv[0]);
    av_free(h->top_mv[1]);
    av_free(h->top_pred_Y);
    av_free(h->top_border_y);
    av_free(h->top_border_u);
    av_free(h->top_border_v);
    av_free(h->col_mv);
    av_free(h->col_type_base);
    av_free(h->block);
    av_freep(&h->edge_emu_buffer);
    return 0;
}<|MERGE_RESOLUTION|>--- conflicted
+++ resolved
@@ -407,14 +407,9 @@
         full_my < 0 - extra_height ||
         full_mx + 16 /* FIXME */ > pic_width + extra_width ||
         full_my + 16 /* FIXME */ > pic_height + extra_height) {
-<<<<<<< HEAD
-        h->vdsp.emulated_edge_mc(h->edge_emu_buffer, h->l_stride,
-                                 src_y - 2 - 2 * h->l_stride, h->l_stride,
-=======
         h->vdsp.emulated_edge_mc(h->edge_emu_buffer,
                                  src_y - 2 - 2 * h->l_stride,
                                  h->l_stride, h->l_stride,
->>>>>>> 458446ac
                                  16 + 5, 16 + 5 /* FIXME */,
                                  full_mx - 2, full_my - 2,
                                  pic_width, pic_height);
@@ -426,13 +421,8 @@
     qpix_op[luma_xy](dest_y, src_y, h->l_stride);
 
     if (emu) {
-<<<<<<< HEAD
-        h->vdsp.emulated_edge_mc(h->edge_emu_buffer, h->c_stride, src_cb,
-                                 h->c_stride,
-=======
         h->vdsp.emulated_edge_mc(h->edge_emu_buffer, src_cb,
                                  h->c_stride, h->c_stride,
->>>>>>> 458446ac
                                  9, 9 /* FIXME */,
                                  mx >> 3, my >> 3,
                                  pic_width >> 1, pic_height >> 1);
@@ -441,13 +431,8 @@
     chroma_op(dest_cb, src_cb, h->c_stride, chroma_height, mx & 7, my & 7);
 
     if (emu) {
-<<<<<<< HEAD
-        h->vdsp.emulated_edge_mc(h->edge_emu_buffer, h->c_stride, src_cr,
-                                 h->c_stride,
-=======
         h->vdsp.emulated_edge_mc(h->edge_emu_buffer, src_cr,
                                  h->c_stride, h->c_stride,
->>>>>>> 458446ac
                                  9, 9 /* FIXME */,
                                  mx >> 3, my >> 3,
                                  pic_width >> 1, pic_height >> 1);
