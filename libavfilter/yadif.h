--- conflicted
+++ resolved
@@ -49,23 +49,10 @@
 
     int frame_pending;
 
-<<<<<<< HEAD
-    AVFilterBufferRef *cur;
-    AVFilterBufferRef *next;
-    AVFilterBufferRef *prev;
-    AVFilterBufferRef *out;
-=======
-    /**
-     *  0: deinterlace all frames
-     *  1: only deinterlace frames marked as interlaced
-     */
-    int auto_enable;
-
     AVFrame *cur;
     AVFrame *next;
     AVFrame *prev;
     AVFrame *out;
->>>>>>> 7e350379
 
     /**
      * Required alignment for filter_line
