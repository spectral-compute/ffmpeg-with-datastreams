--- conflicted
+++ resolved
@@ -49,17 +49,11 @@
  * the public API and may change, break or disappear at any time.
  */
 
-<<<<<<< HEAD
 #ifndef FF_API_OLD_FILTER_OPTS_ERROR
 #define FF_API_OLD_FILTER_OPTS_ERROR        (LIBAVFILTER_VERSION_MAJOR < 8)
-#endif
-#ifndef FF_API_NOCONST_GET_NAME
-#define FF_API_NOCONST_GET_NAME             (LIBAVFILTER_VERSION_MAJOR < 7)
 #endif
 #ifndef FF_API_LAVR_OPTS
 #define FF_API_LAVR_OPTS                    (LIBAVFILTER_VERSION_MAJOR < 8)
 #endif
 
-=======
->>>>>>> 96a47364
 #endif /* AVFILTER_VERSION_H */