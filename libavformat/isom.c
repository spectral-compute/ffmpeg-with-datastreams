/*
 * ISO Media common code
 * Copyright (c) 2001 Fabrice Bellard
 * Copyright (c) 2002 Francois Revol <revol@free.fr>
 * Copyright (c) 2006 Baptiste Coudurier <baptiste.coudurier@free.fr>
 *
 * This file is part of FFmpeg.
 *
 * FFmpeg is free software; you can redistribute it and/or
 * modify it under the terms of the GNU Lesser General Public
 * License as published by the Free Software Foundation; either
 * version 2.1 of the License, or (at your option) any later version.
 *
 * FFmpeg is distributed in the hope that it will be useful,
 * but WITHOUT ANY WARRANTY; without even the implied warranty of
 * MERCHANTABILITY or FITNESS FOR A PARTICULAR PURPOSE.  See the GNU
 * Lesser General Public License for more details.
 *
 * You should have received a copy of the GNU Lesser General Public
 * License along with FFmpeg; if not, write to the Free Software
 * Foundation, Inc., 51 Franklin Street, Fifth Floor, Boston, MA 02110-1301 USA
 */

#include "avformat.h"
#include "internal.h"
#include "isom.h"
#include "libavcodec/mpeg4audio.h"
#include "libavcodec/mpegaudiodata.h"
#include "libavutil/avstring.h"
#include "libavutil/intreadwrite.h"

/* http://www.mp4ra.org */
/* ordered by muxing preference */
const AVCodecTag ff_mp4_obj_type[] = {
    { AV_CODEC_ID_MOV_TEXT    , 0x08 },
    { AV_CODEC_ID_MPEG4       , 0x20 },
    { AV_CODEC_ID_H264        , 0x21 },
    { AV_CODEC_ID_HEVC        , 0x23 },
    { AV_CODEC_ID_AAC         , 0x40 },
    { AV_CODEC_ID_MP4ALS      , 0x40 }, /* 14496-3 ALS */
    { AV_CODEC_ID_MPEG2VIDEO  , 0x61 }, /* MPEG2 Main */
    { AV_CODEC_ID_MPEG2VIDEO  , 0x60 }, /* MPEG2 Simple */
    { AV_CODEC_ID_MPEG2VIDEO  , 0x62 }, /* MPEG2 SNR */
    { AV_CODEC_ID_MPEG2VIDEO  , 0x63 }, /* MPEG2 Spatial */
    { AV_CODEC_ID_MPEG2VIDEO  , 0x64 }, /* MPEG2 High */
    { AV_CODEC_ID_MPEG2VIDEO  , 0x65 }, /* MPEG2 422 */
    { AV_CODEC_ID_AAC         , 0x66 }, /* MPEG2 AAC Main */
    { AV_CODEC_ID_AAC         , 0x67 }, /* MPEG2 AAC Low */
    { AV_CODEC_ID_AAC         , 0x68 }, /* MPEG2 AAC SSR */
    { AV_CODEC_ID_MP3         , 0x69 }, /* 13818-3 */
    { AV_CODEC_ID_MP2         , 0x69 }, /* 11172-3 */
    { AV_CODEC_ID_MPEG1VIDEO  , 0x6A }, /* 11172-2 */
    { AV_CODEC_ID_MP3         , 0x6B }, /* 11172-3 */
    { AV_CODEC_ID_MJPEG       , 0x6C }, /* 10918-1 */
    { AV_CODEC_ID_PNG         , 0x6D },
    { AV_CODEC_ID_JPEG2000    , 0x6E }, /* 15444-1 */
    { AV_CODEC_ID_VC1         , 0xA3 },
    { AV_CODEC_ID_DIRAC       , 0xA4 },
    { AV_CODEC_ID_AC3         , 0xA5 },
    { AV_CODEC_ID_EAC3        , 0xA6 },
    { AV_CODEC_ID_DTS         , 0xA9 }, /* mp4ra.org */
    { AV_CODEC_ID_TSCC2       , 0xD0 }, /* non standard, camtasia uses it */
    { AV_CODEC_ID_VORBIS      , 0xDD }, /* non standard, gpac uses it */
    { AV_CODEC_ID_DVD_SUBTITLE, 0xE0 }, /* non standard, see unsupported-embedded-subs-2.mp4 */
    { AV_CODEC_ID_QCELP       , 0xE1 },
    { AV_CODEC_ID_MPEG4SYSTEMS, 0x01 },
    { AV_CODEC_ID_MPEG4SYSTEMS, 0x02 },
    { AV_CODEC_ID_NONE        ,    0 },
};

const AVCodecTag ff_codec_movvideo_tags[] = {
/*  { AV_CODEC_ID_, MKTAG('I', 'V', '5', '0') }, *//* Indeo 5.0 */

    { AV_CODEC_ID_RAWVIDEO, MKTAG('r', 'a', 'w', ' ') }, /* Uncompressed RGB */
    { AV_CODEC_ID_RAWVIDEO, MKTAG('y', 'u', 'v', '2') }, /* Uncompressed YUV422 */
    { AV_CODEC_ID_RAWVIDEO, MKTAG('2', 'v', 'u', 'y') }, /* UNCOMPRESSED 8BIT 4:2:2 */
    { AV_CODEC_ID_RAWVIDEO, MKTAG('y', 'u', 'v', 's') }, /* same as 2vuy but byte swapped */

    { AV_CODEC_ID_RAWVIDEO, MKTAG('L', '5', '5', '5') },
    { AV_CODEC_ID_RAWVIDEO, MKTAG('L', '5', '6', '5') },
    { AV_CODEC_ID_RAWVIDEO, MKTAG('B', '5', '6', '5') },
    { AV_CODEC_ID_RAWVIDEO, MKTAG('2', '4', 'B', 'G') },
    { AV_CODEC_ID_RAWVIDEO, MKTAG('B', 'G', 'R', 'A') },
    { AV_CODEC_ID_RAWVIDEO, MKTAG('R', 'G', 'B', 'A') },
    { AV_CODEC_ID_RAWVIDEO, MKTAG('A', 'B', 'G', 'R') },
    { AV_CODEC_ID_RAWVIDEO, MKTAG('b', '1', '6', 'g') },
    { AV_CODEC_ID_RAWVIDEO, MKTAG('b', '4', '8', 'r') },
    { AV_CODEC_ID_RAWVIDEO, MKTAG('b', 'x', 'b', 'g') }, /* BOXX */
    { AV_CODEC_ID_RAWVIDEO, MKTAG('b', 'x', 'r', 'g') },
    { AV_CODEC_ID_RAWVIDEO, MKTAG('b', 'x', 'y', 'v') },
    { AV_CODEC_ID_RAWVIDEO, MKTAG('N', 'O', '1', '6') },
    { AV_CODEC_ID_RAWVIDEO, MKTAG('D', 'V', 'O', 'O') }, /* Digital Voodoo SD 8 Bit */
    { AV_CODEC_ID_RAWVIDEO, MKTAG('R', '4', '2', '0') }, /* Radius DV YUV PAL */
    { AV_CODEC_ID_RAWVIDEO, MKTAG('R', '4', '1', '1') }, /* Radius DV YUV NTSC */

    { AV_CODEC_ID_R10K,   MKTAG('R', '1', '0', 'k') }, /* UNCOMPRESSED 10BIT RGB */
    { AV_CODEC_ID_R10K,   MKTAG('R', '1', '0', 'g') }, /* UNCOMPRESSED 10BIT RGB */
    { AV_CODEC_ID_R210,   MKTAG('r', '2', '1', '0') }, /* UNCOMPRESSED 10BIT RGB */
    { AV_CODEC_ID_AVUI,   MKTAG('A', 'V', 'U', 'I') }, /* AVID Uncompressed deinterleaved UYVY422 */
    { AV_CODEC_ID_AVRP,   MKTAG('A', 'V', 'r', 'p') }, /* Avid 1:1 10-bit RGB Packer */
    { AV_CODEC_ID_AVRP,   MKTAG('S', 'U', 'D', 'S') }, /* Avid DS Uncompressed */
    { AV_CODEC_ID_V210,   MKTAG('v', '2', '1', '0') }, /* UNCOMPRESSED 10BIT 4:2:2 */
    { AV_CODEC_ID_V210,   MKTAG('b', 'x', 'y', '2') }, /* BOXX 10BIT 4:2:2 */
    { AV_CODEC_ID_V308,   MKTAG('v', '3', '0', '8') }, /* UNCOMPRESSED  8BIT 4:4:4 */
    { AV_CODEC_ID_V408,   MKTAG('v', '4', '0', '8') }, /* UNCOMPRESSED  8BIT 4:4:4:4 */
    { AV_CODEC_ID_V410,   MKTAG('v', '4', '1', '0') }, /* UNCOMPRESSED 10BIT 4:4:4 */
    { AV_CODEC_ID_Y41P,   MKTAG('Y', '4', '1', 'P') }, /* UNCOMPRESSED 12BIT 4:1:1 */
    { AV_CODEC_ID_YUV4,   MKTAG('y', 'u', 'v', '4') }, /* libquicktime packed yuv420p */
    { AV_CODEC_ID_TARGA_Y216, MKTAG('Y', '2', '1', '6') },

    { AV_CODEC_ID_MJPEG,  MKTAG('j', 'p', 'e', 'g') }, /* PhotoJPEG */
    { AV_CODEC_ID_MJPEG,  MKTAG('m', 'j', 'p', 'a') }, /* Motion-JPEG (format A) */
    { AV_CODEC_ID_MJPEG,  MKTAG('A', 'V', 'D', 'J') }, /* MJPEG with alpha-channel (AVID JFIF meridien compressed) */
/*  { AV_CODEC_ID_MJPEG,  MKTAG('A', 'V', 'R', 'n') }, *//* MJPEG with alpha-channel (AVID ABVB/Truevision NuVista) */
    { AV_CODEC_ID_MJPEG,  MKTAG('d', 'm', 'b', '1') }, /* Motion JPEG OpenDML */
    { AV_CODEC_ID_MJPEGB, MKTAG('m', 'j', 'p', 'b') }, /* Motion-JPEG (format B) */

    { AV_CODEC_ID_SVQ1, MKTAG('S', 'V', 'Q', '1') }, /* Sorenson Video v1 */
    { AV_CODEC_ID_SVQ1, MKTAG('s', 'v', 'q', '1') }, /* Sorenson Video v1 */
    { AV_CODEC_ID_SVQ1, MKTAG('s', 'v', 'q', 'i') }, /* Sorenson Video v1 (from QT specs)*/
    { AV_CODEC_ID_SVQ3, MKTAG('S', 'V', 'Q', '3') }, /* Sorenson Video v3 */

    { AV_CODEC_ID_MPEG4, MKTAG('m', 'p', '4', 'v') },
    { AV_CODEC_ID_MPEG4, MKTAG('D', 'I', 'V', 'X') }, /* OpenDiVX *//* sample files at http://heroinewarrior.com/xmovie.php3 use this tag */
    { AV_CODEC_ID_MPEG4, MKTAG('X', 'V', 'I', 'D') },
    { AV_CODEC_ID_MPEG4, MKTAG('3', 'I', 'V', '2') }, /* experimental: 3IVX files before ivx D4 4.5.1 */

    { AV_CODEC_ID_H263, MKTAG('h', '2', '6', '3') }, /* H263 */
    { AV_CODEC_ID_H263, MKTAG('s', '2', '6', '3') }, /* H263 ?? works */

    { AV_CODEC_ID_DVVIDEO, MKTAG('d', 'v', 'c', 'p') }, /* DV PAL */
    { AV_CODEC_ID_DVVIDEO, MKTAG('d', 'v', 'c', ' ') }, /* DV NTSC */
    { AV_CODEC_ID_DVVIDEO, MKTAG('d', 'v', 'p', 'p') }, /* DVCPRO PAL produced by FCP */
    { AV_CODEC_ID_DVVIDEO, MKTAG('d', 'v', '5', 'p') }, /* DVCPRO50 PAL produced by FCP */
    { AV_CODEC_ID_DVVIDEO, MKTAG('d', 'v', '5', 'n') }, /* DVCPRO50 NTSC produced by FCP */
    { AV_CODEC_ID_DVVIDEO, MKTAG('A', 'V', 'd', 'v') }, /* AVID DV */
    { AV_CODEC_ID_DVVIDEO, MKTAG('A', 'V', 'd', '1') }, /* AVID DV100 */
    { AV_CODEC_ID_DVVIDEO, MKTAG('d', 'v', 'h', 'q') }, /* DVCPRO HD 720p50 */
    { AV_CODEC_ID_DVVIDEO, MKTAG('d', 'v', 'h', 'p') }, /* DVCPRO HD 720p60 */
    { AV_CODEC_ID_DVVIDEO, MKTAG('d', 'v', 'h', '1') },
    { AV_CODEC_ID_DVVIDEO, MKTAG('d', 'v', 'h', '2') },
    { AV_CODEC_ID_DVVIDEO, MKTAG('d', 'v', 'h', '4') },
    { AV_CODEC_ID_DVVIDEO, MKTAG('d', 'v', 'h', '5') }, /* DVCPRO HD 50i produced by FCP */
    { AV_CODEC_ID_DVVIDEO, MKTAG('d', 'v', 'h', '6') }, /* DVCPRO HD 60i produced by FCP */
    { AV_CODEC_ID_DVVIDEO, MKTAG('d', 'v', 'h', '3') }, /* DVCPRO HD 30p produced by FCP */

    { AV_CODEC_ID_VP3,     MKTAG('V', 'P', '3', '1') }, /* On2 VP3 */
    { AV_CODEC_ID_RPZA,    MKTAG('r', 'p', 'z', 'a') }, /* Apple Video (RPZA) */
    { AV_CODEC_ID_CINEPAK, MKTAG('c', 'v', 'i', 'd') }, /* Cinepak */
    { AV_CODEC_ID_8BPS,    MKTAG('8', 'B', 'P', 'S') }, /* Planar RGB (8BPS) */
    { AV_CODEC_ID_SMC,     MKTAG('s', 'm', 'c', ' ') }, /* Apple Graphics (SMC) */
    { AV_CODEC_ID_QTRLE,   MKTAG('r', 'l', 'e', ' ') }, /* Apple Animation (RLE) */
    { AV_CODEC_ID_SGIRLE,  MKTAG('r', 'l', 'e', '1') }, /* SGI RLE 8-bit */
    { AV_CODEC_ID_MSRLE,   MKTAG('W', 'R', 'L', 'E') },
    { AV_CODEC_ID_QDRAW,   MKTAG('q', 'd', 'r', 'w') }, /* QuickDraw */

    { AV_CODEC_ID_RAWVIDEO, MKTAG('W', 'R', 'A', 'W') },

    { AV_CODEC_ID_HEVC, MKTAG('h', 'e', 'v', '1') }, /* HEVC/H.265 which indicates parameter sets may be in ES */
    { AV_CODEC_ID_HEVC, MKTAG('h', 'v', 'c', '1') }, /* HEVC/H.265 which indicates parameter sets shall not be in ES */

    { AV_CODEC_ID_H264, MKTAG('a', 'v', 'c', '1') }, /* AVC-1/H.264 */
    { AV_CODEC_ID_H264, MKTAG('a', 'i', '5', 'p') }, /* AVC-Intra  50M 720p24/30/60 */
    { AV_CODEC_ID_H264, MKTAG('a', 'i', '5', 'q') }, /* AVC-Intra  50M 720p25/50 */
    { AV_CODEC_ID_H264, MKTAG('a', 'i', '5', '2') }, /* AVC-Intra  50M 1080p25/50 */
    { AV_CODEC_ID_H264, MKTAG('a', 'i', '5', '3') }, /* AVC-Intra  50M 1080p24/30/60 */
    { AV_CODEC_ID_H264, MKTAG('a', 'i', '5', '5') }, /* AVC-Intra  50M 1080i50 */
    { AV_CODEC_ID_H264, MKTAG('a', 'i', '5', '6') }, /* AVC-Intra  50M 1080i60 */
    { AV_CODEC_ID_H264, MKTAG('a', 'i', '1', 'p') }, /* AVC-Intra 100M 720p24/30/60 */
    { AV_CODEC_ID_H264, MKTAG('a', 'i', '1', 'q') }, /* AVC-Intra 100M 720p25/50 */
    { AV_CODEC_ID_H264, MKTAG('a', 'i', '1', '2') }, /* AVC-Intra 100M 1080p25/50 */
    { AV_CODEC_ID_H264, MKTAG('a', 'i', '1', '3') }, /* AVC-Intra 100M 1080p24/30/60 */
    { AV_CODEC_ID_H264, MKTAG('a', 'i', '1', '5') }, /* AVC-Intra 100M 1080i50 */
    { AV_CODEC_ID_H264, MKTAG('a', 'i', '1', '6') }, /* AVC-Intra 100M 1080i60 */
    { AV_CODEC_ID_H264, MKTAG('A', 'V', 'i', 'n') }, /* AVC-Intra with implicit SPS/PPS */
    { AV_CODEC_ID_H264, MKTAG('a', 'i', 'v', 'x') }, /* XAVC 4:2:2 10bit */
    { AV_CODEC_ID_H264, MKTAG('r', 'v', '6', '4') }, /* X-Com Radvision */

    { AV_CODEC_ID_MPEG1VIDEO, MKTAG('m', '1', 'v', ' ') },
    { AV_CODEC_ID_MPEG1VIDEO, MKTAG('m', '1', 'v', '1') }, /* Apple MPEG-1 Camcorder */
    { AV_CODEC_ID_MPEG1VIDEO, MKTAG('m', 'p', 'e', 'g') }, /* MPEG */
    { AV_CODEC_ID_MPEG1VIDEO, MKTAG('m', 'p', '1', 'v') }, /* CoreMedia CMVideoCodecType */
    { AV_CODEC_ID_MPEG2VIDEO, MKTAG('m', '2', 'v', '1') }, /* Apple MPEG-2 Camcorder */
    { AV_CODEC_ID_MPEG2VIDEO, MKTAG('h', 'd', 'v', '1') }, /* MPEG2 HDV 720p30 */
    { AV_CODEC_ID_MPEG2VIDEO, MKTAG('h', 'd', 'v', '2') }, /* MPEG2 HDV 1080i60 */
    { AV_CODEC_ID_MPEG2VIDEO, MKTAG('h', 'd', 'v', '3') }, /* MPEG2 HDV 1080i50 */
    { AV_CODEC_ID_MPEG2VIDEO, MKTAG('h', 'd', 'v', '4') }, /* MPEG2 HDV 720p24 */
    { AV_CODEC_ID_MPEG2VIDEO, MKTAG('h', 'd', 'v', '5') }, /* MPEG2 HDV 720p25 */
    { AV_CODEC_ID_MPEG2VIDEO, MKTAG('h', 'd', 'v', '6') }, /* MPEG2 HDV 1080p24 */
    { AV_CODEC_ID_MPEG2VIDEO, MKTAG('h', 'd', 'v', '7') }, /* MPEG2 HDV 1080p25 */
    { AV_CODEC_ID_MPEG2VIDEO, MKTAG('h', 'd', 'v', '8') }, /* MPEG2 HDV 1080p30 */
    { AV_CODEC_ID_MPEG2VIDEO, MKTAG('h', 'd', 'v', '9') }, /* MPEG2 HDV 720p60 JVC */
    { AV_CODEC_ID_MPEG2VIDEO, MKTAG('h', 'd', 'v', 'a') }, /* MPEG2 HDV 720p50 */
    { AV_CODEC_ID_MPEG2VIDEO, MKTAG('m', 'x', '5', 'n') }, /* MPEG2 IMX NTSC 525/60 50mb/s produced by FCP */
    { AV_CODEC_ID_MPEG2VIDEO, MKTAG('m', 'x', '5', 'p') }, /* MPEG2 IMX PAL 625/50 50mb/s produced by FCP */
    { AV_CODEC_ID_MPEG2VIDEO, MKTAG('m', 'x', '4', 'n') }, /* MPEG2 IMX NTSC 525/60 40mb/s produced by FCP */
    { AV_CODEC_ID_MPEG2VIDEO, MKTAG('m', 'x', '4', 'p') }, /* MPEG2 IMX PAL 625/50 40mb/s produced by FCP */
    { AV_CODEC_ID_MPEG2VIDEO, MKTAG('m', 'x', '3', 'n') }, /* MPEG2 IMX NTSC 525/60 30mb/s produced by FCP */
    { AV_CODEC_ID_MPEG2VIDEO, MKTAG('m', 'x', '3', 'p') }, /* MPEG2 IMX PAL 625/50 30mb/s produced by FCP */
    { AV_CODEC_ID_MPEG2VIDEO, MKTAG('x', 'd', '5', '1') }, /* XDCAM HD422 720p30 CBR */
    { AV_CODEC_ID_MPEG2VIDEO, MKTAG('x', 'd', '5', '4') }, /* XDCAM HD422 720p24 CBR */
    { AV_CODEC_ID_MPEG2VIDEO, MKTAG('x', 'd', '5', '5') }, /* XDCAM HD422 720p25 CBR */
    { AV_CODEC_ID_MPEG2VIDEO, MKTAG('x', 'd', '5', '9') }, /* XDCAM HD422 720p60 CBR */
    { AV_CODEC_ID_MPEG2VIDEO, MKTAG('x', 'd', '5', 'a') }, /* XDCAM HD422 720p50 CBR */
    { AV_CODEC_ID_MPEG2VIDEO, MKTAG('x', 'd', '5', 'b') }, /* XDCAM HD422 1080i60 CBR */
    { AV_CODEC_ID_MPEG2VIDEO, MKTAG('x', 'd', '5', 'c') }, /* XDCAM HD422 1080i50 CBR */
    { AV_CODEC_ID_MPEG2VIDEO, MKTAG('x', 'd', '5', 'd') }, /* XDCAM HD422 1080p24 CBR */
    { AV_CODEC_ID_MPEG2VIDEO, MKTAG('x', 'd', '5', 'e') }, /* XDCAM HD422 1080p25 CBR */
    { AV_CODEC_ID_MPEG2VIDEO, MKTAG('x', 'd', '5', 'f') }, /* XDCAM HD422 1080p30 CBR */
    { AV_CODEC_ID_MPEG2VIDEO, MKTAG('x', 'd', 'v', '1') }, /* XDCAM EX 720p30 VBR */
    { AV_CODEC_ID_MPEG2VIDEO, MKTAG('x', 'd', 'v', '2') }, /* XDCAM HD 1080i60 */
    { AV_CODEC_ID_MPEG2VIDEO, MKTAG('x', 'd', 'v', '3') }, /* XDCAM HD 1080i50 VBR */
    { AV_CODEC_ID_MPEG2VIDEO, MKTAG('x', 'd', 'v', '4') }, /* XDCAM EX 720p24 VBR */
    { AV_CODEC_ID_MPEG2VIDEO, MKTAG('x', 'd', 'v', '5') }, /* XDCAM EX 720p25 VBR */
    { AV_CODEC_ID_MPEG2VIDEO, MKTAG('x', 'd', 'v', '6') }, /* XDCAM HD 1080p24 VBR */
    { AV_CODEC_ID_MPEG2VIDEO, MKTAG('x', 'd', 'v', '7') }, /* XDCAM HD 1080p25 VBR */
    { AV_CODEC_ID_MPEG2VIDEO, MKTAG('x', 'd', 'v', '8') }, /* XDCAM HD 1080p30 VBR */
    { AV_CODEC_ID_MPEG2VIDEO, MKTAG('x', 'd', 'v', '9') }, /* XDCAM EX 720p60 VBR */
    { AV_CODEC_ID_MPEG2VIDEO, MKTAG('x', 'd', 'v', 'a') }, /* XDCAM EX 720p50 VBR */
    { AV_CODEC_ID_MPEG2VIDEO, MKTAG('x', 'd', 'v', 'b') }, /* XDCAM EX 1080i60 VBR */
    { AV_CODEC_ID_MPEG2VIDEO, MKTAG('x', 'd', 'v', 'c') }, /* XDCAM EX 1080i50 VBR */
    { AV_CODEC_ID_MPEG2VIDEO, MKTAG('x', 'd', 'v', 'd') }, /* XDCAM EX 1080p24 VBR */
    { AV_CODEC_ID_MPEG2VIDEO, MKTAG('x', 'd', 'v', 'e') }, /* XDCAM EX 1080p25 VBR */
    { AV_CODEC_ID_MPEG2VIDEO, MKTAG('x', 'd', 'v', 'f') }, /* XDCAM EX 1080p30 VBR */
    { AV_CODEC_ID_MPEG2VIDEO, MKTAG('x', 'd', 'h', 'd') }, /* XDCAM HD 540p */
    { AV_CODEC_ID_MPEG2VIDEO, MKTAG('x', 'd', 'h', '2') }, /* XDCAM HD422 540p */
    { AV_CODEC_ID_MPEG2VIDEO, MKTAG('A', 'V', 'm', 'p') }, /* AVID IMX PAL */
    { AV_CODEC_ID_MPEG2VIDEO, MKTAG('m', 'p', '2', 'v') }, /* FCP5 */

    { AV_CODEC_ID_JPEG2000, MKTAG('m', 'j', 'p', '2') }, /* JPEG 2000 produced by FCP */

    { AV_CODEC_ID_TARGA, MKTAG('t', 'g', 'a', ' ') }, /* Truevision Targa */
    { AV_CODEC_ID_TIFF,  MKTAG('t', 'i', 'f', 'f') }, /* TIFF embedded in MOV */
    { AV_CODEC_ID_GIF,   MKTAG('g', 'i', 'f', ' ') }, /* embedded gif files as frames (usually one "click to play movie" frame) */
    { AV_CODEC_ID_PNG,   MKTAG('p', 'n', 'g', ' ') },
    { AV_CODEC_ID_PNG,   MKTAG('M', 'N', 'G', ' ') },

    { AV_CODEC_ID_VC1, MKTAG('v', 'c', '-', '1') }, /* SMPTE RP 2025 */
    { AV_CODEC_ID_CAVS, MKTAG('a', 'v', 's', '2') },

    { AV_CODEC_ID_DIRAC,     MKTAG('d', 'r', 'a', 'c') },
    { AV_CODEC_ID_DNXHD,     MKTAG('A', 'V', 'd', 'n') }, /* AVID DNxHD */
    { AV_CODEC_ID_H263,      MKTAG('H', '2', '6', '3') },
    { AV_CODEC_ID_MSMPEG4V3, MKTAG('3', 'I', 'V', 'D') }, /* 3ivx DivX Doctor */
    { AV_CODEC_ID_RAWVIDEO,  MKTAG('A', 'V', '1', 'x') }, /* AVID 1:1x */
    { AV_CODEC_ID_RAWVIDEO,  MKTAG('A', 'V', 'u', 'p') },
    { AV_CODEC_ID_SGI,       MKTAG('s', 'g', 'i', ' ') }, /* SGI  */
    { AV_CODEC_ID_DPX,       MKTAG('d', 'p', 'x', ' ') }, /* DPX */
    { AV_CODEC_ID_EXR,       MKTAG('e', 'x', 'r', ' ') }, /* OpenEXR */

    { AV_CODEC_ID_PRORES, MKTAG('a', 'p', 'c', 'h') }, /* Apple ProRes 422 High Quality */
    { AV_CODEC_ID_PRORES, MKTAG('a', 'p', 'c', 'n') }, /* Apple ProRes 422 Standard Definition */
    { AV_CODEC_ID_PRORES, MKTAG('a', 'p', 'c', 's') }, /* Apple ProRes 422 LT */
    { AV_CODEC_ID_PRORES, MKTAG('a', 'p', 'c', 'o') }, /* Apple ProRes 422 Proxy */
    { AV_CODEC_ID_PRORES, MKTAG('a', 'p', '4', 'h') }, /* Apple ProRes 4444 */
    { AV_CODEC_ID_PRORES, MKTAG('a', 'p', '4', 'x') }, /* Apple ProRes 4444 XQ */
    { AV_CODEC_ID_FLIC,   MKTAG('f', 'l', 'i', 'c') },

    { AV_CODEC_ID_AIC, MKTAG('i', 'c', 'o', 'd') },

    { AV_CODEC_ID_NONE, 0 },
};

const AVCodecTag ff_codec_movaudio_tags[] = {
    { AV_CODEC_ID_AAC,             MKTAG('m', 'p', '4', 'a') },
    { AV_CODEC_ID_AC3,             MKTAG('a', 'c', '-', '3') }, /* ETSI TS 102 366 Annex F */
    { AV_CODEC_ID_AC3,             MKTAG('s', 'a', 'c', '3') }, /* Nero Recode */
    { AV_CODEC_ID_ADPCM_IMA_QT,    MKTAG('i', 'm', 'a', '4') },
    { AV_CODEC_ID_ALAC,            MKTAG('a', 'l', 'a', 'c') },
    { AV_CODEC_ID_AMR_NB,          MKTAG('s', 'a', 'm', 'r') }, /* AMR-NB 3gp */
    { AV_CODEC_ID_AMR_WB,          MKTAG('s', 'a', 'w', 'b') }, /* AMR-WB 3gp */
    { AV_CODEC_ID_DTS,             MKTAG('d', 't', 's', 'c') }, /* DTS formats prior to DTS-HD */
    { AV_CODEC_ID_DTS,             MKTAG('d', 't', 's', 'h') }, /* DTS-HD audio formats */
    { AV_CODEC_ID_DTS,             MKTAG('d', 't', 's', 'l') }, /* DTS-HD Lossless formats */
    { AV_CODEC_ID_DTS,             MKTAG('D', 'T', 'S', ' ') }, /* non-standard */
    { AV_CODEC_ID_EAC3,            MKTAG('e', 'c', '-', '3') }, /* ETSI TS 102 366 Annex F (only valid in ISOBMFF) */
    { AV_CODEC_ID_DVAUDIO,         MKTAG('v', 'd', 'v', 'a') },
    { AV_CODEC_ID_DVAUDIO,         MKTAG('d', 'v', 'c', 'a') },
    { AV_CODEC_ID_GSM,             MKTAG('a', 'g', 's', 'm') },
    { AV_CODEC_ID_ILBC,            MKTAG('i', 'l', 'b', 'c') },
    { AV_CODEC_ID_MACE3,           MKTAG('M', 'A', 'C', '3') },
    { AV_CODEC_ID_MACE6,           MKTAG('M', 'A', 'C', '6') },
    { AV_CODEC_ID_MP1,             MKTAG('.', 'm', 'p', '1') },
    { AV_CODEC_ID_MP2,             MKTAG('.', 'm', 'p', '2') },
    { AV_CODEC_ID_MP3,             MKTAG('.', 'm', 'p', '3') },
    { AV_CODEC_ID_MP3,             0x6D730055                },
    { AV_CODEC_ID_NELLYMOSER,      MKTAG('n', 'm', 'o', 's') }, /* Flash Media Server */
    { AV_CODEC_ID_PCM_ALAW,        MKTAG('a', 'l', 'a', 'w') },
    { AV_CODEC_ID_PCM_F32BE,       MKTAG('f', 'l', '3', '2') },
    { AV_CODEC_ID_PCM_F32LE,       MKTAG('f', 'l', '3', '2') },
    { AV_CODEC_ID_PCM_F64BE,       MKTAG('f', 'l', '6', '4') },
    { AV_CODEC_ID_PCM_F64LE,       MKTAG('f', 'l', '6', '4') },
    { AV_CODEC_ID_PCM_MULAW,       MKTAG('u', 'l', 'a', 'w') },
    { AV_CODEC_ID_PCM_S16BE,       MKTAG('t', 'w', 'o', 's') },
    { AV_CODEC_ID_PCM_S16LE,       MKTAG('s', 'o', 'w', 't') },
    { AV_CODEC_ID_PCM_S16BE,       MKTAG('l', 'p', 'c', 'm') },
    { AV_CODEC_ID_PCM_S16LE,       MKTAG('l', 'p', 'c', 'm') },
    { AV_CODEC_ID_PCM_S24BE,       MKTAG('i', 'n', '2', '4') },
    { AV_CODEC_ID_PCM_S24LE,       MKTAG('i', 'n', '2', '4') },
    { AV_CODEC_ID_PCM_S32BE,       MKTAG('i', 'n', '3', '2') },
    { AV_CODEC_ID_PCM_S32LE,       MKTAG('i', 'n', '3', '2') },
    { AV_CODEC_ID_PCM_S8,          MKTAG('s', 'o', 'w', 't') },
    { AV_CODEC_ID_PCM_U8,          MKTAG('r', 'a', 'w', ' ') },
    { AV_CODEC_ID_PCM_U8,          MKTAG('N', 'O', 'N', 'E') },
    { AV_CODEC_ID_QCELP,           MKTAG('Q', 'c', 'l', 'p') },
    { AV_CODEC_ID_QCELP,           MKTAG('Q', 'c', 'l', 'q') },
    { AV_CODEC_ID_QCELP,           MKTAG('s', 'q', 'c', 'p') }, /* ISO Media fourcc */
    { AV_CODEC_ID_QDM2,            MKTAG('Q', 'D', 'M', '2') },
    { AV_CODEC_ID_QDMC,            MKTAG('Q', 'D', 'M', 'C') },
    { AV_CODEC_ID_SPEEX,           MKTAG('s', 'p', 'e', 'x') }, /* Flash Media Server */
    { AV_CODEC_ID_SPEEX,           MKTAG('S', 'P', 'X', 'N') }, /* ZygoAudio (quality 10 mode) */
    { AV_CODEC_ID_WMAV2,           MKTAG('W', 'M', 'A', '2') },
    { AV_CODEC_ID_EVRC,            MKTAG('s', 'e', 'v', 'c') }, /* 3GPP2 */
    { AV_CODEC_ID_SMV,             MKTAG('s', 's', 'm', 'v') }, /* 3GPP2 */
    { AV_CODEC_ID_NONE, 0 },
};

const AVCodecTag ff_codec_movsubtitle_tags[] = {
    { AV_CODEC_ID_MOV_TEXT, MKTAG('t', 'e', 'x', 't') },
    { AV_CODEC_ID_MOV_TEXT, MKTAG('t', 'x', '3', 'g') },
    { AV_CODEC_ID_EIA_608,  MKTAG('c', '6', '0', '8') },
    { AV_CODEC_ID_NONE, 0 },
};

/* map numeric codes from mdhd atom to ISO 639 */
/* cf. QTFileFormat.pdf p253, qtff.pdf p205 */
/* http://developer.apple.com/documentation/mac/Text/Text-368.html */
/* deprecated by putting the code as 3*5bit ascii */
static const char mov_mdhd_language_map[][4] = {
    /* 0-9 */
    "eng", "fra", "ger", "ita", "dut", "sve", "spa", "dan", "por", "nor",
    "heb", "jpn", "ara", "fin", "gre", "ice", "mlt", "tur", "hr "/*scr*/, "chi"/*ace?*/,
    "urd", "hin", "tha", "kor", "lit", "pol", "hun", "est", "lav",    "",
    "fo ",    "", "rus", "chi",    "", "iri", "alb", "ron", "ces", "slk",
    "slv", "yid", "sr ", "mac", "bul", "ukr", "bel", "uzb", "kaz", "aze",
    /*?*/
    "aze", "arm", "geo", "mol", "kir", "tgk", "tuk", "mon",    "", "pus",
    "kur", "kas", "snd", "tib", "nep", "san", "mar", "ben", "asm", "guj",
    "pa ", "ori", "mal", "kan", "tam", "tel",    "", "bur", "khm", "lao",
    /*                   roman? arabic? */
    "vie", "ind", "tgl", "may", "may", "amh", "tir", "orm", "som", "swa",
    /*==rundi?*/
       "", "run",    "", "mlg", "epo",    "",    "",    "",    "",    "",
    /* 100 */
       "",    "",    "",    "",    "",    "",    "",    "",    "",    "",
       "",    "",    "",    "",    "",    "",    "",    "",    "",    "",
       "",    "",    "",    "",    "",    "",    "",    "", "wel", "baq",
    "cat", "lat", "que", "grn", "aym", "tat", "uig", "dzo", "jav"
};

int ff_mov_iso639_to_lang(const char lang[4], int mp4)
{
    int i, code = 0;

    /* old way, only for QT? */
    for (i = 0; lang[0] && !mp4 && i < FF_ARRAY_ELEMS(mov_mdhd_language_map); i++) {
        if (!strcmp(lang, mov_mdhd_language_map[i]))
            return i;
    }
    /* XXX:can we do that in mov too? */
    if (!mp4)
        return -1;
    /* handle undefined as such */
    if (lang[0] == '\0')
        lang = "und";
    /* 5bit ascii */
    for (i = 0; i < 3; i++) {
        uint8_t c = lang[i];
        c -= 0x60;
        if (c > 0x1f)
            return -1;
        code <<= 5;
        code |= c;
    }
    return code;
}

int ff_mov_lang_to_iso639(unsigned code, char to[4])
{
    int i;
    memset(to, 0, 4);
    /* is it the mangled iso code? */
    /* see http://www.geocities.com/xhelmboyx/quicktime/formats/mp4-layout.txt */
    if (code >= 0x400 && code != 0x7fff) {
        for (i = 2; i >= 0; i--) {
            to[i] = 0x60 + (code & 0x1f);
            code >>= 5;
        }
        return 1;
    }
    /* old fashion apple lang code */
    if (code >= FF_ARRAY_ELEMS(mov_mdhd_language_map))
        return 0;
    if (!mov_mdhd_language_map[code][0])
        return 0;
    memcpy(to, mov_mdhd_language_map[code], 4);
    return 1;
}

int ff_mp4_read_descr_len(AVIOContext *pb)
{
    int len = 0;
    int count = 4;
    while (count--) {
        int c = avio_r8(pb);
        len = (len << 7) | (c & 0x7f);
        if (!(c & 0x80))
            break;
    }
    return len;
}

int ff_mp4_read_descr(AVFormatContext *fc, AVIOContext *pb, int *tag)
{
    int len;
    *tag = avio_r8(pb);
    len = ff_mp4_read_descr_len(pb);
    av_log(fc, AV_LOG_TRACE, "MPEG4 description: tag=0x%02x len=%d\n", *tag, len);
    return len;
}

void ff_mp4_parse_es_descr(AVIOContext *pb, int *es_id)
{
     int flags;
     if (es_id) *es_id = avio_rb16(pb);
     else                avio_rb16(pb);
     flags = avio_r8(pb);
     if (flags & 0x80) //streamDependenceFlag
         avio_rb16(pb);
     if (flags & 0x40) { //URL_Flag
         int len = avio_r8(pb);
         avio_skip(pb, len);
     }
     if (flags & 0x20) //OCRstreamFlag
         avio_rb16(pb);
}

static const AVCodecTag mp4_audio_types[] = {
    { AV_CODEC_ID_MP3ON4, AOT_PS   }, /* old mp3on4 draft */
    { AV_CODEC_ID_MP3ON4, AOT_L1   }, /* layer 1 */
    { AV_CODEC_ID_MP3ON4, AOT_L2   }, /* layer 2 */
    { AV_CODEC_ID_MP3ON4, AOT_L3   }, /* layer 3 */
    { AV_CODEC_ID_MP4ALS, AOT_ALS  }, /* MPEG-4 ALS */
    { AV_CODEC_ID_NONE,   AOT_NULL },
};

int ff_mp4_read_dec_config_descr(AVFormatContext *fc, AVStream *st, AVIOContext *pb)
{
    enum AVCodecID codec_id;
    int len, tag;
    int ret;
    int object_type_id = avio_r8(pb);
    avio_r8(pb); /* stream type */
    avio_rb24(pb); /* buffer size db */
    avio_rb32(pb); /* max bitrate */
    avio_rb32(pb); /* avg bitrate */

<<<<<<< HEAD
    if(avcodec_is_open(st->codec)) {
        av_log(fc, AV_LOG_DEBUG, "codec open in read_dec_config_descr\n");
        return -1;
    }

    codec_id= ff_codec_get_id(ff_mp4_obj_type, object_type_id);
    if (codec_id)
        st->codec->codec_id= codec_id;
    av_dlog(fc, "esds object type id 0x%02x\n", object_type_id);
=======
    st->codec->codec_id= ff_codec_get_id(ff_mp4_obj_type, object_type_id);
    av_log(fc, AV_LOG_TRACE, "esds object type id 0x%02x\n", object_type_id);
>>>>>>> 1a3eb042
    len = ff_mp4_read_descr(fc, pb, &tag);
    if (tag == MP4DecSpecificDescrTag) {
        av_log(fc, AV_LOG_TRACE, "Specific MPEG4 header len=%d\n", len);
        if (!len || (uint64_t)len > (1<<30))
            return -1;
        av_free(st->codec->extradata);
        if ((ret = ff_get_extradata(st->codec, pb, len)) < 0)
            return ret;
        if (st->codec->codec_id == AV_CODEC_ID_AAC) {
            MPEG4AudioConfig cfg = {0};
            avpriv_mpeg4audio_get_config(&cfg, st->codec->extradata,
                                         st->codec->extradata_size * 8, 1);
            st->codec->channels = cfg.channels;
            if (cfg.object_type == 29 && cfg.sampling_index < 3) // old mp3on4
                st->codec->sample_rate = avpriv_mpa_freq_tab[cfg.sampling_index];
            else if (cfg.ext_sample_rate)
                st->codec->sample_rate = cfg.ext_sample_rate;
            else
                st->codec->sample_rate = cfg.sample_rate;
            av_log(fc, AV_LOG_TRACE, "mp4a config channels %d obj %d ext obj %d "
                    "sample rate %d ext sample rate %d\n", st->codec->channels,
                    cfg.object_type, cfg.ext_object_type,
                    cfg.sample_rate, cfg.ext_sample_rate);
            if (!(st->codec->codec_id = ff_codec_get_id(mp4_audio_types,
                                                        cfg.object_type)))
                st->codec->codec_id = AV_CODEC_ID_AAC;
        }
    }
    return 0;
}

typedef struct MovChannelLayout {
    int64_t  channel_layout;
    uint32_t layout_tag;
} MovChannelLayout;

static const MovChannelLayout mov_channel_layout[] = {
    { AV_CH_LAYOUT_MONO,                         (100<<16) | 1}, // kCAFChannelLayoutTag_Mono
    { AV_CH_LAYOUT_STEREO,                       (101<<16) | 2}, // kCAFChannelLayoutTag_Stereo
    { AV_CH_LAYOUT_STEREO,                       (102<<16) | 2}, // kCAFChannelLayoutTag_StereoHeadphones
    { AV_CH_LAYOUT_2_1,                          (131<<16) | 3}, // kCAFChannelLayoutTag_ITU_2_1
    { AV_CH_LAYOUT_QUAD,                         (132<<16) | 4}, // kCAFChannelLayoutTag_ITU_2_2
    { AV_CH_LAYOUT_2_2,                          (132<<16) | 4}, // kCAFChannelLayoutTag_ITU_2_2
    { AV_CH_LAYOUT_QUAD,                         (108<<16) | 4}, // kCAFChannelLayoutTag_Quadraphonic
    { AV_CH_LAYOUT_SURROUND,                     (113<<16) | 3}, // kCAFChannelLayoutTag_MPEG_3_0_A
    { AV_CH_LAYOUT_4POINT0,                      (115<<16) | 4}, // kCAFChannelLayoutTag_MPEG_4_0_A
    { AV_CH_LAYOUT_5POINT0_BACK,                 (117<<16) | 5}, // kCAFChannelLayoutTag_MPEG_5_0_A
    { AV_CH_LAYOUT_5POINT0,                      (117<<16) | 5}, // kCAFChannelLayoutTag_MPEG_5_0_A
    { AV_CH_LAYOUT_5POINT1_BACK,                 (121<<16) | 6}, // kCAFChannelLayoutTag_MPEG_5_1_A
    { AV_CH_LAYOUT_5POINT1,                      (121<<16) | 6}, // kCAFChannelLayoutTag_MPEG_5_1_A
    { AV_CH_LAYOUT_7POINT1,                      (128<<16) | 8}, // kCAFChannelLayoutTag_MPEG_7_1_C
    { AV_CH_LAYOUT_7POINT1_WIDE,                 (126<<16) | 8}, // kCAFChannelLayoutTag_MPEG_7_1_A
    { AV_CH_LAYOUT_5POINT1_BACK|AV_CH_LAYOUT_STEREO_DOWNMIX, (130<<16) | 8}, // kCAFChannelLayoutTag_SMPTE_DTV
    { AV_CH_LAYOUT_STEREO|AV_CH_LOW_FREQUENCY,   (133<<16) | 3}, // kCAFChannelLayoutTag_DVD_4
    { AV_CH_LAYOUT_2_1|AV_CH_LOW_FREQUENCY,      (134<<16) | 4}, // kCAFChannelLayoutTag_DVD_5
    { AV_CH_LAYOUT_QUAD|AV_CH_LOW_FREQUENCY,     (135<<16) | 4}, // kCAFChannelLayoutTag_DVD_6
    { AV_CH_LAYOUT_2_2|AV_CH_LOW_FREQUENCY,      (135<<16) | 4}, // kCAFChannelLayoutTag_DVD_6
    { AV_CH_LAYOUT_SURROUND|AV_CH_LOW_FREQUENCY, (136<<16) | 4}, // kCAFChannelLayoutTag_DVD_10
    { AV_CH_LAYOUT_4POINT0|AV_CH_LOW_FREQUENCY,  (137<<16) | 5}, // kCAFChannelLayoutTag_DVD_11
    { 0, 0},
};
#if 0
int ff_mov_read_chan(AVFormatContext *s, AVStream *st, int64_t size)
{
    AVCodecContext *codec= st->codec;
    uint32_t layout_tag;
    AVIOContext *pb = s->pb;
    const MovChannelLayout *layouts = mov_channel_layout;

    if (size < 12)
        return AVERROR_INVALIDDATA;

    layout_tag = avio_rb32(pb);
    size -= 4;
    if (layout_tag == 0) { // kCAFChannelLayoutTag_UseChannelDescriptions
        // Channel descriptions not implemented
        av_log_ask_for_sample(s, "Unimplemented container channel layout.\n");
        avio_skip(pb, size);
        return 0;
    }
    if (layout_tag == 0x10000) { // kCAFChannelLayoutTag_UseChannelBitmap
        codec->channel_layout = avio_rb32(pb);
        size -= 4;
        avio_skip(pb, size);
        return 0;
    }
    while (layouts->channel_layout) {
        if (layout_tag == layouts->layout_tag) {
            codec->channel_layout = layouts->channel_layout;
            break;
        }
        layouts++;
    }
    if (!codec->channel_layout)
        av_log(s, AV_LOG_WARNING, "Unknown container channel layout.\n");
    avio_skip(pb, size);

    return 0;
}
#endif

void ff_mov_write_chan(AVIOContext *pb, int64_t channel_layout)
{
    const MovChannelLayout *layouts;
    uint32_t layout_tag = 0;

    for (layouts = mov_channel_layout; layouts->channel_layout; layouts++)
        if (channel_layout == layouts->channel_layout) {
            layout_tag = layouts->layout_tag;
            break;
        }

    if (layout_tag) {
        avio_wb32(pb, layout_tag); // mChannelLayoutTag
        avio_wb32(pb, 0);          // mChannelBitmap
    } else {
        avio_wb32(pb, 0x10000);    // kCAFChannelLayoutTag_UseChannelBitmap
        avio_wb32(pb, channel_layout);
    }
    avio_wb32(pb, 0);              // mNumberChannelDescriptions
}

const struct AVCodecTag *avformat_get_mov_video_tags(void)
{
    return ff_codec_movvideo_tags;
}

const struct AVCodecTag *avformat_get_mov_audio_tags(void)
{
    return ff_codec_movaudio_tags;
}<|MERGE_RESOLUTION|>--- conflicted
+++ resolved
@@ -455,7 +455,6 @@
     avio_rb32(pb); /* max bitrate */
     avio_rb32(pb); /* avg bitrate */
 
-<<<<<<< HEAD
     if(avcodec_is_open(st->codec)) {
         av_log(fc, AV_LOG_DEBUG, "codec open in read_dec_config_descr\n");
         return -1;
@@ -464,11 +463,7 @@
     codec_id= ff_codec_get_id(ff_mp4_obj_type, object_type_id);
     if (codec_id)
         st->codec->codec_id= codec_id;
-    av_dlog(fc, "esds object type id 0x%02x\n", object_type_id);
-=======
-    st->codec->codec_id= ff_codec_get_id(ff_mp4_obj_type, object_type_id);
     av_log(fc, AV_LOG_TRACE, "esds object type id 0x%02x\n", object_type_id);
->>>>>>> 1a3eb042
     len = ff_mp4_read_descr(fc, pb, &tag);
     if (tag == MP4DecSpecificDescrTag) {
         av_log(fc, AV_LOG_TRACE, "Specific MPEG4 header len=%d\n", len);
