--- conflicted
+++ resolved
@@ -374,10 +374,4 @@
 
 SKIPHEADERS-$(CONFIG_NETWORK)            += network.h rtsp.h
 TESTPROGS = seek
-<<<<<<< HEAD
-TOOLS     = aviocat pktdumper probetest
-=======
-TOOLS     = aviocat ismindex pktdumper probetest
-
-$(SUBDIR)output-example$(EXESUF): ELIBS = -lswscale
->>>>>>> d78bb1a4
+TOOLS     = aviocat ismindex pktdumper probetest