--- conflicted
+++ resolved
@@ -232,14 +232,8 @@
         av_log(s, AV_LOG_ERROR, "Invalid encryption header\n");
         return AVERROR_INVALIDDATA;
     }
-<<<<<<< HEAD
-    if (   OMA_ENC_HEADER_SIZE + oc->k_size + oc->e_size + oc->i_size + 8 > geob->datasize
-        || OMA_ENC_HEADER_SIZE + 48 > geob->datasize
-    ) {
-=======
     if (OMA_ENC_HEADER_SIZE + oc->k_size + oc->e_size + oc->i_size + 8 > geob->datasize ||
         OMA_ENC_HEADER_SIZE + 48 > geob->datasize) {
->>>>>>> 1c736bed
         av_log(s, AV_LOG_ERROR, "Too little GEOB data\n");
         return AVERROR_INVALIDDATA;
     }
