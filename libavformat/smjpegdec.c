/*
 * SMJPEG demuxer
 * Copyright (c) 2011 Paul B Mahol
 *
 * This file is part of FFmpeg.
 *
 * FFmpeg is free software; you can redistribute it and/or
 * modify it under the terms of the GNU Lesser General Public
 * License as published by the Free Software Foundation; either
 * version 2.1 of the License, or (at your option) any later version.
 *
 * FFmpeg is distributed in the hope that it will be useful,
 * but WITHOUT ANY WARRANTY; without even the implied warranty of
 * MERCHANTABILITY or FITNESS FOR A PARTICULAR PURPOSE.  See the GNU
 * Lesser General Public License for more details.
 *
 * You should have received a copy of the GNU Lesser General Public
 * License along with FFmpeg; if not, write to the Free Software
 * Foundation, Inc., 51 Franklin Street, Fifth Floor, Boston, MA 02110-1301 USA
 */

/**
 * @file
 * This is a demuxer for Loki SDL Motion JPEG files
 */

#include <inttypes.h>

#include "avformat.h"
#include "internal.h"
#include "riff.h"
#include "smjpeg.h"

typedef struct SMJPEGContext {
    int audio_stream_index;
    int video_stream_index;
} SMJPEGContext;

static int smjpeg_probe(AVProbeData *p)
{
    if (!memcmp(p->buf, SMJPEG_MAGIC, 8))
        return AVPROBE_SCORE_MAX;
    return 0;
}

static int smjpeg_read_header(AVFormatContext *s)
{
    SMJPEGContext *sc = s->priv_data;
    AVStream *ast = NULL, *vst = NULL;
    AVIOContext *pb = s->pb;
    uint32_t version, htype, hlength, duration;
    char *comment;

    avio_skip(pb, 8); // magic
    version = avio_rb32(pb);
    if (version)
        avpriv_request_sample(s, "Unknown version %"PRIu32, version);

    duration = avio_rb32(pb); // in msec

    while (!avio_feof(pb)) {
        htype = avio_rl32(pb);
        switch (htype) {
        case SMJPEG_TXT:
            hlength = avio_rb32(pb);
            if (!hlength || hlength > 512)
                return AVERROR_INVALIDDATA;
            comment = av_malloc(hlength + 1);
            if (!comment)
                return AVERROR(ENOMEM);
            if (avio_read(pb, comment, hlength) != hlength) {
                av_freep(&comment);
                av_log(s, AV_LOG_ERROR, "error when reading comment\n");
                return AVERROR_INVALIDDATA;
            }
            comment[hlength] = 0;
            av_dict_set(&s->metadata, "comment", comment,
                        AV_DICT_DONT_STRDUP_VAL);
            break;
        case SMJPEG_SND:
            if (ast) {
                avpriv_request_sample(s, "Multiple audio streams");
                return AVERROR_PATCHWELCOME;
            }
            hlength = avio_rb32(pb);
            if (hlength < 8)
                return AVERROR_INVALIDDATA;
            ast = avformat_new_stream(s, 0);
            if (!ast)
                return AVERROR(ENOMEM);
            ast->codecpar->codec_type  = AVMEDIA_TYPE_AUDIO;
            ast->codecpar->sample_rate = avio_rb16(pb);
            ast->codecpar->bits_per_coded_sample = avio_r8(pb);
            ast->codecpar->channels    = avio_r8(pb);
            ast->codecpar->codec_tag   = avio_rl32(pb);
            ast->codecpar->codec_id    = ff_codec_get_id(ff_codec_smjpeg_audio_tags,
                                                         ast->codecpar->codec_tag);
            ast->duration           = duration;
            sc->audio_stream_index  = ast->index;
            avpriv_set_pts_info(ast, 32, 1, 1000);
            avio_skip(pb, hlength - 8);
            break;
        case SMJPEG_VID:
            if (vst) {
                avpriv_request_sample(s, "Multiple video streams");
                return AVERROR_INVALIDDATA;
            }
            hlength = avio_rb32(pb);
            if (hlength < 12)
                return AVERROR_INVALIDDATA;
            vst = avformat_new_stream(s, 0);
            if (!vst)
                return AVERROR(ENOMEM);
<<<<<<< HEAD
            vst->nb_frames         = avio_rb32(pb);
            vst->codec->codec_type = AVMEDIA_TYPE_VIDEO;
            vst->codec->width      = avio_rb16(pb);
            vst->codec->height     = avio_rb16(pb);
            vst->codec->codec_tag  = avio_rl32(pb);
            vst->codec->codec_id   = ff_codec_get_id(ff_codec_smjpeg_video_tags,
                                                     vst->codec->codec_tag);
=======
            vst->codecpar->codec_type = AVMEDIA_TYPE_VIDEO;
            vst->codecpar->width      = avio_rb16(pb);
            vst->codecpar->height     = avio_rb16(pb);
            vst->codecpar->codec_tag  = avio_rl32(pb);
            vst->codecpar->codec_id   = ff_codec_get_id(ff_codec_smjpeg_video_tags,
                                                        vst->codecpar->codec_tag);
>>>>>>> 9200514a
            vst->duration          = duration;
            sc->video_stream_index = vst->index;
            avpriv_set_pts_info(vst, 32, 1, 1000);
            avio_skip(pb, hlength - 12);
            break;
        case SMJPEG_HEND:
            return 0;
        default:
            av_log(s, AV_LOG_ERROR, "unknown header %"PRIx32"\n", htype);
            return AVERROR_INVALIDDATA;
        }
    }

    return AVERROR_EOF;
}

static int smjpeg_read_packet(AVFormatContext *s, AVPacket *pkt)
{
    SMJPEGContext *sc = s->priv_data;
    uint32_t dtype, size, timestamp;
    int64_t pos;
    int ret;

    if (avio_feof(s->pb))
        return AVERROR_EOF;
    pos   = avio_tell(s->pb);
    dtype = avio_rl32(s->pb);
    switch (dtype) {
    case SMJPEG_SNDD:
        timestamp = avio_rb32(s->pb);
        size = avio_rb32(s->pb);
        ret = av_get_packet(s->pb, pkt, size);
        pkt->stream_index = sc->audio_stream_index;
        pkt->pts = timestamp;
        pkt->pos = pos;
        break;
    case SMJPEG_VIDD:
        timestamp = avio_rb32(s->pb);
        size = avio_rb32(s->pb);
        ret = av_get_packet(s->pb, pkt, size);
        pkt->stream_index = sc->video_stream_index;
        pkt->pts = timestamp;
        pkt->pos = pos;
        break;
    case SMJPEG_DONE:
        ret = AVERROR_EOF;
        break;
    default:
        av_log(s, AV_LOG_ERROR, "unknown chunk %"PRIx32"\n", dtype);
        ret = AVERROR_INVALIDDATA;
        break;
    }
    return ret;
}

AVInputFormat ff_smjpeg_demuxer = {
    .name           = "smjpeg",
    .long_name      = NULL_IF_CONFIG_SMALL("Loki SDL MJPEG"),
    .priv_data_size = sizeof(SMJPEGContext),
    .read_probe     = smjpeg_probe,
    .read_header    = smjpeg_read_header,
    .read_packet    = smjpeg_read_packet,
    .extensions     = "mjpg",
    .flags          = AVFMT_GENERIC_INDEX,
};<|MERGE_RESOLUTION|>--- conflicted
+++ resolved
@@ -111,22 +111,13 @@
             vst = avformat_new_stream(s, 0);
             if (!vst)
                 return AVERROR(ENOMEM);
-<<<<<<< HEAD
-            vst->nb_frames         = avio_rb32(pb);
-            vst->codec->codec_type = AVMEDIA_TYPE_VIDEO;
-            vst->codec->width      = avio_rb16(pb);
-            vst->codec->height     = avio_rb16(pb);
-            vst->codec->codec_tag  = avio_rl32(pb);
-            vst->codec->codec_id   = ff_codec_get_id(ff_codec_smjpeg_video_tags,
-                                                     vst->codec->codec_tag);
-=======
+            vst->nb_frames            = avio_rb32(pb);
             vst->codecpar->codec_type = AVMEDIA_TYPE_VIDEO;
             vst->codecpar->width      = avio_rb16(pb);
             vst->codecpar->height     = avio_rb16(pb);
             vst->codecpar->codec_tag  = avio_rl32(pb);
             vst->codecpar->codec_id   = ff_codec_get_id(ff_codec_smjpeg_video_tags,
                                                         vst->codecpar->codec_tag);
->>>>>>> 9200514a
             vst->duration          = duration;
             sc->video_stream_index = vst->index;
             avpriv_set_pts_info(vst, 32, 1, 1000);
