Never assume the API of libav* to be stable unless at least 1 month has passed
since the last major version increase or the API was added.

The last version increases were:
libavcodec:    2015-08-28
libavdevice:   2015-08-28
libavfilter:   2015-08-28
libavformat:   2015-08-28
libavresample: 2015-08-28
libpostproc:   2015-08-28
libswresample: 2015-08-28
libswscale:    2015-08-28
libavutil:     2015-08-28


API changes, most recent first:

<<<<<<< HEAD
-------- 8< --------- FFmpeg 3.1 was cut here -------- 8< ---------

2016-06-23 - 5d75e46 / db7968b - lavf 57.40.100 / 57.7.0 - avio.h
=======
2016-xx-xx - xxxxxxx - lavc 57.19.1 - avcodec.h
  Adjust values for JPEG 2000 profiles.

2016-xx-xx - xxxxxxx - lavf 57.7.0 - avio.h
>>>>>>> e47b8bbf
  Add AVIODataMarkerType, write_data_type, ignore_boundary_point and
  avio_write_marker.

2016-06-23 - abb3cc4 / 0c4468d - lavu 55.26.100 / 55.12.0 - opt.h
  Add av_stereo3d_type_name() and av_stereo3d_from_name().

2016-06-22 - 3689efe / c46db38 - lavu 55.25.100 / 55.11.0 - hwcontext_dxva2.h
  Add new installed header with DXVA2-specific hwcontext definitions.

2016-04-27 - fb91871 - lavu 55.23.100 - log.h
  Add a new function av_log_format_line2() which returns number of bytes
  written to the target buffer.

2016-04-21 - 7fc329e - lavc 57.37.100 - avcodec.h
  Add a new audio/video encoding and decoding API with decoupled input
  and output -- avcodec_send_packet(), avcodec_receive_frame(),
  avcodec_send_frame() and avcodec_receive_packet().

2016-04-17 - af9cac1 / 33d1898 - lavc 57.35.100 / 57.15.0 - avcodec.h
  Add a new bitstream filtering API working with AVPackets.
  Deprecate the old bitstream filtering API.

2016-04-14 - 8688d3a / 07a844f - lavfi 6.42.100 / 6.3.0 - avfilter.h
  Add AVFilterContext.hw_device_ctx.

2016-04-14 - 28abb21 / 551c677 - lavu 55.22.100 / 55.9.0 - hwcontext_vaapi.h
  Add new installed header with VAAPI-specific hwcontext definitions.

2016-04-14 - afccfaf / b1f01e8 - lavu 55.21.100 / 55.7.0 - hwcontext.h
  Add AVHWFramesConstraints and associated API.

2016-04-11 - 6f69f7a / 9200514 - lavf 57.33.100 / 57.5.0 - avformat.h
  Add AVStream.codecpar, deprecate AVStream.codec.

2016-04-02 - e8a9b64 - lavu 55.20.100 - base64.h
  Add AV_BASE64_DECODE_SIZE(x) macro.

2016-xx-xx - lavc 57.33.100 / 57.14.0 - avcodec.h
  f9b1cf1 / 998e1b8 - Add AVCodecParameters and its related API.
  e6053b3 / a806834 - Add av_get_audio_frame_duration2().

2016-03-11 - 6d8ab35 - lavf/lavc 57.28.101
  Add requirement to bitstream filtering API that returned packets with
  size == 0 and side_data_elems == 0 are to be skipped by the caller.

2016-03-04 - 9362973 - lavf 57.28.100
  Add protocol blacklisting API

2016-02-28 - 4dd4d53 - lavc 57.27.101
  Validate AVFrame returned by get_buffer2 to have required
  planes not NULL and unused planes set to NULL as crashes
  and buffer overflow are possible with certain streams if
  that is not the case.

2016-02-26 - 30e7685 - lavc 57.27.100 - avcodec.h
  "flags2" decoding option now allows the flag "ass_ro_flush_noop" preventing
  the reset of the ASS ReadOrder field on flush. This affects the content of
  AVSubtitles.rects[N]->ass when "sub_text_format" is set to "ass" (see
  previous entry).

2016-02-26 - 2941282 - lavc 57.26.100 - avcodec.h
  Add a "sub_text_format" subtitles decoding option allowing the values "ass"
  (recommended) and "ass_with_timings" (not recommended, deprecated, default).
  The default value for this option will change to "ass" at the next major
  libavcodec version bump.

  The current default is "ass_with_timings" for compatibility. This means that
  all subtitles text decoders currently still output ASS with timings printed
  as strings in the AVSubtitles.rects[N]->ass fields.

  Setting "sub_text_format" to "ass" allows a better timing accuracy (ASS
  timing is limited to a 1/100 time base, so this is relevant for any subtitles
  format needing a bigger one), ease timing adjustments, and prevents the need
  of removing the timing from the decoded string yourself. This form is also
  known as "the Matroska form". The timing information (start time, duration)
  can be found in the AVSubtitles fields.

2016-02-24 - 7e49cdd / 7b3214d0 - lavc 57.25.100 / 57.13.0 - avcodec.h
  Add AVCodecContext.hw_frames_ctx.

2016-02-24 - 1042402 / b3dd30d - lavfi 6.36.100 / 6.2.0 - avfilter.h
  avfilter.h - Add AVFilterLink.hw_frames_ctx.
  buffersrc.h - Add AVBufferSrcParameters and functions for handling it.

2016-02-23 - 14f7a3d - lavc 57.25.100
  Add AV_PKT_DATA_MPEGTS_STREAM_ID for exporting the MPEGTS stream ID.

2016-02-18 - 08acab8 - lavu 55.18.100 - audio_fifo.h
  Add av_audio_fifo_peek_at().

2016-xx-xx - lavu 55.18.100 / 55.6.0
  26abd51 / 721a4ef buffer.h - Add av_buffer_pool_init2().
  1a70878 / 89923e4 hwcontext.h - Add a new installed header hwcontext.h with a new API
                        for handling hwaccel frames.
  6992276 / ad884d1 hwcontext_cuda.h - Add a new installed header hwcontext_cuda.h with
                             CUDA-specific hwcontext definitions.
  d779d8d / a001ce3 hwcontext_vdpau.h - Add a new installed header hwcontext_vdpau.h with
                              VDPAU-specific hwcontext definitions.
  63c3e35 / 7bc780c pixfmt.h - Add AV_PIX_FMT_CUDA.

-------- 8< --------- FFmpeg 3.0 was cut here -------- 8< ---------

2016-02-10 - bc9a596 / 9f61abc - lavf 57.25.100 / 57.3.0 - avformat.h
  Add AVFormatContext.opaque, io_open and io_close, allowing custom IO

2016-02-01 - 1dba837 - lavf 57.24.100 - avformat.h, avio.h
  Add protocol_whitelist to AVFormatContext, AVIOContext

2016-01-31 - 66e9d2f - lavu 55.17.100 - frame.h
  Add AV_FRAME_DATA_GOP_TIMECODE for exporting MPEG1/2 GOP timecodes.

2016-01-01 - 5e8b053 / 2c68113 - lavc 57.21.100 / 57.12.0 - avcodec.h
  Add AVCodecDescriptor.profiles and avcodec_profile_name().

2015-12-28 - 1f9139b - lavf 57.21.100 - avformat.h
  Add automatic bitstream filtering; add av_apply_bitstream_filters()

2015-12-22 - 39a09e9 - lavfi 6.21.101 - avfilter.h
  Deprecate avfilter_link_set_closed().
  Applications are not supposed to mess with links,
  they should close the sinks.

2015-12-17 - lavc 57.18.100 / 57.11.0 - avcodec.h dirac.h
  xxxxxxx - Add av_packet_add_side_data().
  xxxxxxx - Add AVCodecContext.coded_side_data.
  xxxxxxx - Add AVCPBProperties API.
  xxxxxxx - Add a new public header dirac.h containing
            av_dirac_parse_sequence_header()

2015-12-11 - 676a93f - lavf 57.20.100 - avformat.h
  Add av_program_add_stream_index()

2015-11-29 - 93fb4a4 - lavc 57.16.101 - avcodec.h
  Deprecate rtp_callback without replacement, i.e. it won't be possible to
  get image slices before the full frame is encoded any more. The libavformat
  rtpenc muxer can still be used for RFC-2190 packetization.

2015-11-22 - fe20e34 - lavc 57.16.100 - avcodec.h
  Add AV_PKT_DATA_FALLBACK_TRACK for making fallback associations between
  streams.

2015-11-22 - ad317c9 - lavf 57.19.100 - avformat.h
  Add av_stream_new_side_data().

2015-11-22 - e12f403 - lavu 55.8.100 - xtea.h
    Add av_xtea_le_init and av_xtea_le_crypt

2015-11-18 - lavu 55.7.100 - mem.h
  Add av_fast_mallocz()

2015-10-29 - lavc 57.12.100 / 57.8.0 - avcodec.h
  xxxxxx - Deprecate av_free_packet(). Use av_packet_unref() as replacement,
           it resets the packet in a more consistent way.
  xxxxxx - Deprecate av_dup_packet(), it is a no-op for most cases.
           Use av_packet_ref() to make a non-refcounted AVPacket refcounted.
  xxxxxx - Add av_packet_alloc(), av_packet_clone(), av_packet_free().
           They match the AVFrame functions with the same name.

2015-10-27 - 1e477a9 - lavu 55.5.100 - cpu.h
  Add AV_CPU_FLAG_AESNI.

2015-10-22 - ee573b4 / a17a766 - lavc 57.9.100 / 57.5.0 - avcodec.h
  Add data and linesize array to AVSubtitleRect, to be used instead of
  the ones from the embedded AVPicture.

2015-10-22 - 866a417 / dc923bc - lavc 57.8.100 / 57.0.0 - qsv.h
  Add an API for allocating opaque surfaces.

2015-10-15 - 2c2d162 - lavf 57.4.100
  Remove the latm demuxer that was a duplicate of the loas demuxer.

2015-10-14 - b994788 / 11c5f43 - lavu 55.4.100 / 55.2.0 - dict.h
  Change return type of av_dict_copy() from void to int, so that a proper
  error code can be reported.

2015-09-29 - b01891a / 948f3c1 - lavc 57.3.100 / 57.2.0 - avcodec.h
  Change type of AVPacket.duration from int to int64_t.

2015-09-17 - 7c46f24 / e3d4784 - lavc 57.3.100 / 57.2.0 - d3d11va.h
  Add av_d3d11va_alloc_context(). This function must from now on be used for
  allocating AVD3D11VAContext.

2015-09-15 - lavf 57.2.100 - avformat.h
  probesize and max_analyze_duration switched to 64bit, both
  are only accessible through AVOptions

2015-09-15 - lavf 57.1.100 - avformat.h
  bit_rate was changed to 64bit, make sure you update any
  printf() or other type sensitive code

2015-09-15 - lavc 57.2.100 - avcodec.h
  bit_rate/rc_max_rate/rc_min_rate were changed to 64bit, make sure you update
  any printf() or other type sensitive code

2015-09-07 - lavu 55.0.100 / 55.0.0
  c734b34 / b8b5d82 - Change type of AVPixFmtDescriptor.flags from uint8_t to uint64_t.
  f53569a / 6b3ef7f - Change type of AVComponentDescriptor fields from uint16_t to int
            and drop bit packing.
  151aa2e / 2268db2 - Add step, offset, and depth to AVComponentDescriptor to replace
            the deprecated step_minus1, offset_plus1, and depth_minus1.

-------- 8< --------- FFmpeg 2.8 was cut here -------- 8< ---------

2015-08-27 - 1dd854e1 - lavc 56.58.100 - vaapi.h
  Deprecate old VA-API context (vaapi_context) fields that were only
  set and used by libavcodec. They are all managed internally now.

2015-08-19 - 9f8e57ef - lavu 54.31.100 - pixfmt.h
  Add a unique pixel format for VA-API (AV_PIX_FMT_VAAPI) that
  indicates the nature of the underlying storage: a VA surface. This
  yields the same value as AV_PIX_FMT_VAAPI_VLD.
  Deprecate old VA-API related pixel formats: AV_PIX_FMT_VAAPI_MOCO,
  AV_PIX_FMT_VAAPI_IDCT, AV_PIX_FMT_VAAPI_VLD.

2015-08-02 - lavu 54.30.100 / 54.17.0
  9ed59f1 / 7a7df34c -  Add av_blowfish_alloc().
  a130ec9 / ae365453 -  Add av_rc4_alloc().
  9ca1997 / 5d8bea3b -  Add av_xtea_alloc().
  3cf08e9 / d9e8b47e -  Add av_des_alloc().

2015-07-27 - lavc 56.56.100 / 56.35.0 - avcodec.h
  94d68a4 / 7c6eb0a1 - Rename CODEC_FLAG* defines to AV_CODEC_FLAG*.
  444e987 / def97856 - Rename CODEC_CAP_* defines to AV_CODEC_CAP_*.
  29d147c / 059a9348 - Rename FF_INPUT_BUFFER_PADDING_SIZE and FF_MIN_BUFFER_SIZE
              to AV_INPUT_BUFFER_PADDING_SIZE and AV_INPUT_BUFFER_MIN_SIZE.

2015-07-22 - c40ecff - lavc 56.51.100 - avcodec.h
  Add AV_PKT_DATA_QUALITY_STATS to export the quality value, PSNR, and pict_type
  of an AVPacket.

2015-07-16 - 8dad213 - lavc 56.49.100
  Add av_codec_get_codec_properties(), FF_CODEC_PROPERTY_LOSSLESS
  and FF_CODEC_PROPERTY_CLOSED_CAPTIONS

2015-07-03 - d563e13 / 83212943 - lavu 54.28.100 / 56.15.0
  Add av_version_info().

-------- 8< --------- FFmpeg 2.7 was cut here -------- 8< ---------

2015-06-04 - cc17b43 - lswr  1.2.100
  Add swr_get_out_samples()

2015-05-27 - c312bfa - lavu 54.26.100 - cpu.h
  Add AV_CPU_FLAG_AVXSLOW.

2015-05-26 - 1fb9b2a - lavu 54.25.100 - rational.h
  Add av_q2intfloat().

2015-05-13 - cc48409 / e7c5e17 - lavc 56.39.100 / 56.23.0
  Add av_vda_default_init2.

2015-05-11 - 541d75f - lavf 56.33.100 - avformat.h
  Add AVOpenCallback AVFormatContext.open_cb

2015-05-07 - a7dd933 - 56.38.100 - avcodec.h
  Add av_packet_side_data_name().

2015-05-07 - 01e59d4 - 56.37.102 - avcodec.h
  Add FF_PROFILE_VP9_2 and FF_PROFILE_VP9_3.

2015-05-04 - 079b7f6 - 56.37.100 - avcodec.h
  Add FF_PROFILE_VP9_0 and FF_PROFILE_VP9_1.

2015-04-22 - 748d481 - lavf 56.31.100 - avformat.h
  Add AVFMT_FLAG_FAST_SEEK flag. Some formats (initially mp3) use it to enable
  fast, but inaccurate seeking.

2015-04-20 - 8e8219e / c253340 - lavu 54.23.100 / 54.12.0 - log.h
  Add AV_LOG_TRACE for extremely verbose debugging.

2015-04-02 - 26e0e393 - lavf 56.29.100 - avio.h
  Add AVIODirEntryType.AVIO_ENTRY_SERVER.
  Add AVIODirEntryType.AVIO_ENTRY_SHARE.
  Add AVIODirEntryType.AVIO_ENTRY_WORKGROUP.

2015-03-31 - 3188696 - lavu 54.22.100 - avstring.h
  Add av_append_path_component()

2015-03-27 - 184084c - lavf 56.27.100 - avio.h url.h
  New directory listing API.

  Add AVIODirEntryType enum.
  Add AVIODirEntry, AVIODirContext structures.
  Add avio_open_dir(), avio_read_dir(), avio_close_dir(), avio_free_directory_entry().
  Add ff_alloc_dir_entry().
  Extend URLProtocol with url_open_dir(), url_read_dir(), url_close_dir().

2015-03-29 - 268ff17 / c484561 - lavu 54.21.100 / 54.10.0 - pixfmt.h
  Add AV_PIX_FMT_MMAL for MMAL hardware acceleration.

2015-03-19 - 11fe56c - 56.29.100 / lavc 56.22.0
  Add FF_PROFILE_DTS_EXPRESS.

-------- 8< --------- FFmpeg 2.6 was cut here -------- 8< ---------

2015-03-04 - cca4476 - lavf 56.25.100
  Add avformat_flush()

2015-03-03 - 81a9126 - lavf 56.24.100
  Add avio_put_str16be()

2015-02-19 - 560eb71 / 31d2039 - lavc 56.23.100 / 56.13.0
  Add width, height, coded_width, coded_height and format to
  AVCodecParserContext.

2015-02-19 - e375511 / 5b1d9ce - lavu 54.19.100 / 54.9.0
  Add AV_PIX_FMT_QSV for QSV hardware acceleration.

2015-02-14 - ba22295 - lavc 56.21.102
  Deprecate VIMA decoder.

2015-01-27 - 62a82c6 / 728685f - lavc 56.21.100 / 56.12.0, lavu 54.18.100 / 54.8.0 - avcodec.h, frame.h
  Add AV_PKT_DATA_AUDIO_SERVICE_TYPE and AV_FRAME_DATA_AUDIO_SERVICE_TYPE for
  storing the audio service type as side data.

2015-01-16 - a47c933 - lavf 56.19.100 - avformat.h
  Add data_codec and data_codec_id for storing codec of data stream

2015-01-11 - 007c33d - lavd 56.4.100 - avdevice.h
  Add avdevice_list_input_sources().
  Add avdevice_list_output_sinks().

2014-12-25 - d7aaeea / c220a60 - lavc 56.19.100 / 56.10.0 - vdpau.h
  Add av_vdpau_get_surface_parameters().

2014-12-25 - ddb9a24 / 6c99c92 - lavc 56.18.100 / 56.9.0 - avcodec.h
  Add AV_HWACCEL_FLAG_ALLOW_HIGH_DEPTH flag to av_vdpau_bind_context().

2014-12-25 - d16079a / 57b6704 - lavc 56.17.100 / 56.8.0 - avcodec.h
  Add AVCodecContext.sw_pix_fmt.

2014-12-04 - 6e9ac02 - lavc 56.14.100 - dv_profile.h
  Add av_dv_codec_profile2().

-------- 8< --------- FFmpeg 2.5 was cut here -------- 8< ---------

2014-11-21 - ab922f9 - lavu 54.15.100 - dict.h
   Add av_dict_get_string().

2014-11-18 - a54a51c - lavu 54.14.100 - float_dsp.h
  Add avpriv_float_dsp_alloc().

2014-11-16 - 6690d4c3 - lavf 56.13.100 - avformat.h
  Add AVStream.recommended_encoder_configuration with accessors.

2014-11-16 - bee5844d - lavu 54.13.100 - opt.h
  Add av_opt_serialize().

2014-11-16 - eec69332 - lavu 54.12.100 - opt.h
  Add av_opt_is_set_to_default().

2014-11-06 - 44fa267 / 5e80fb7 - lavc 56.11.100 / 56.6.0 - vorbis_parser.h
  Add a public API for parsing vorbis packets.

2014-10-15 - 17085a0 / 7ea1b34 - lavc 56.7.100 / 56.5.0 - avcodec.h
  Replace AVCodecContext.time_base used for decoding
  with AVCodecContext.framerate.

2014-10-15 - 51c810e / d565fef1 - lavc 56.6.100 / 56.4.0 - avcodec.h
  Add AV_HWACCEL_FLAG_IGNORE_LEVEL flag to av_vdpau_bind_context().

2014-10-13 - da21895 / 2df0c32e - lavc 56.5.100 / 56.3.0 - avcodec.h
  Add AVCodecContext.initial_padding. Deprecate the use of AVCodecContext.delay
  for audio encoding.

2014-10-08 - bb44f7d / 5a419b2 - lavu 54.10.100 / 54.4.0 - pixdesc.h
  Add API to return the name of frame and context color properties.

2014-10-06 - a61899a / e3e158e - lavc 56.3.100 / 56.2.0 - vdpau.h
  Add av_vdpau_bind_context(). This function should now be used for creating
  (or resetting) a AVVDPAUContext instead of av_vdpau_alloc_context().

2014-10-02 - cdd6f05 - lavc 56.2.100 - avcodec.h
2014-10-02 - cdd6f05 - lavu 54.9.100 - frame.h
  Add AV_FRAME_DATA_SKIP_SAMPLES. Add lavc CODEC_FLAG2_SKIP_MANUAL and
  AVOption "skip_manual", which makes lavc export skip information via
  AV_FRAME_DATA_SKIP_SAMPLES AVFrame side data, instead of skipping and
  discarding samples automatically.

2014-10-02 - 0d92b0d - lavu 54.8.100 - avstring.h
  Add av_match_list()

2014-09-24 - ac68295 - libpostproc 53.1.100
  Add visualization support

2014-09-19 - 6edd6a4 - lavc 56.1.101 - dv_profile.h
  deprecate avpriv_dv_frame_profile2(), which was made public by accident.


-------- 8< --------- FFmpeg 2.4 was cut here -------- 8< ---------

2014-08-25 - 215db29 / b263f8f - lavf 56.3.100 / 56.3.0 - avformat.h
  Add AVFormatContext.max_ts_probe.

2014-08-28 - f30a815 / 9301486 - lavc 56.1.100 / 56.1.0 - avcodec.h
  Add AV_PKT_DATA_STEREO3D to export container-level stereo3d information.

2014-08-23 - 8fc9bd0 - lavu 54.7.100 - dict.h
  AV_DICT_DONT_STRDUP_KEY and AV_DICT_DONT_STRDUP_VAL arguments are now
  freed even on error. This is consistent with the behaviour all users
  of it we could find expect.

2014-08-21 - 980a5b0 - lavu 54.6.100 - frame.h motion_vector.h
  Add AV_FRAME_DATA_MOTION_VECTORS side data and AVMotionVector structure

2014-08-16 - b7d5e01 - lswr 1.1.100 - swresample.h
  Add AVFrame based API

2014-08-16 - c2829dc - lavu 54.4.100 - dict.h
  Add av_dict_set_int helper function.

2014-08-13 - c8571c6 / 8ddc326 - lavu 54.3.100 / 54.3.0 - mem.h
  Add av_strndup().

2014-08-13 - 2ba4577 / a8c104a - lavu 54.2.100 / 54.2.0 - opt.h
  Add av_opt_get_dict_val/set_dict_val with AV_OPT_TYPE_DICT to support
  dictionary types being set as options.

2014-08-13 - afbd4b8 - lavf 56.01.0 - avformat.h
  Add AVFormatContext.event_flags and AVStream.event_flags for signaling to
  the user when events happen in the file/stream.

2014-08-10 - 78eaaa8 / fb1ddcd - lavr 2.1.0 - avresample.h
  Add avresample_convert_frame() and avresample_config().

2014-08-10 - 78eaaa8 / fb1ddcd - lavu 54.1.100 / 54.1.0 - error.h
  Add AVERROR_INPUT_CHANGED and AVERROR_OUTPUT_CHANGED.

2014-08-08 - 3841f2a / d35b94f - lavc 55.73.102 / 55.57.4 - avcodec.h
  Deprecate FF_IDCT_XVIDMMX define and xvidmmx idct option.
  Replaced by FF_IDCT_XVID and xvid respectively.

2014-08-08 - 5c3c671 - lavf 55.53.100 - avio.h
  Add avio_feof() and deprecate url_feof().

2014-08-07 - bb78903 - lsws 2.1.3 - swscale.h
  sws_getContext is not going to be removed in the future.

2014-08-07 - a561662 / ad1ee5f - lavc 55.73.101 / 55.57.3 - avcodec.h
  reordered_opaque is not going to be removed in the future.

2014-08-02 - 28a2107 - lavu 52.98.100 - pixelutils.h
  Add pixelutils API with SAD functions

2014-08-04 - 6017c98 / e9abafc - lavu 52.97.100 / 53.22.0 - pixfmt.h
  Add AV_PIX_FMT_YA16 pixel format for 16 bit packed gray with alpha.

2014-08-04 - 4c8bc6f / e96c3b8 - lavu 52.96.101 / 53.21.1 - avstring.h
  Rename AV_PIX_FMT_Y400A to AV_PIX_FMT_YA8 to better identify the format.
  An alias pixel format and color space name are provided for compatibility.

2014-08-04 - 073c074 / d2962e9 - lavu 52.96.100 / 53.21.0 - pixdesc.h
  Support name aliases for pixel formats.

2014-08-03 - 71d008e / 1ef9e83 - lavc 55.72.101 / 55.57.2 - avcodec.h
2014-08-03 - 71d008e / 1ef9e83 - lavu 52.95.100 / 53.20.0 - frame.h
  Deprecate AVCodecContext.dtg_active_format and use side-data instead.

2014-08-03 - e680c73 - lavc 55.72.100 - avcodec.h
  Add get_pixels() to AVDCT

2014-08-03 - 9400603 / 9f17685 - lavc 55.71.101 / 55.57.1 - avcodec.h
  Deprecate unused FF_IDCT_IPP define and ipp avcodec option.
  Deprecate unused FF_DEBUG_PTS define and pts avcodec option.
  Deprecate unused FF_CODER_TYPE_DEFLATE define and deflate avcodec option.
  Deprecate unused FF_DCT_INT define and int avcodec option.
  Deprecate unused avcodec option scenechange_factor.

2014-07-30 - ba3e331 - lavu 52.94.100 - frame.h
  Add av_frame_side_data_name()

2014-07-29 - 80a3a66 / 3a19405 - lavf 56.01.100 / 56.01.0 - avformat.h
  Add mime_type field to AVProbeData, which now MUST be initialized in
  order to avoid uninitialized reads of the mime_type pointer, likely
  leading to crashes.
  Typically, this means you will do 'AVProbeData pd = { 0 };' instead of
  'AVProbeData pd;'.

2014-07-29 - 31e0b5d / 69e7336 - lavu 52.92.100 / 53.19.0 - avstring.h
  Make name matching function from lavf public as av_match_name().

2014-07-28 - 2e5c8b0 / c5fca01 - lavc 55.71.100 / 55.57.0 - avcodec.h
  Add AV_CODEC_PROP_REORDER to mark codecs supporting frame reordering.

2014-07-27 - ff9a154 - lavf 55.50.100 - avformat.h
  New field int64_t probesize2 instead of deprecated
  field int probesize.

2014-07-27 - 932ff70 - lavc 55.70.100 - avdct.h
  Add AVDCT / avcodec_dct_alloc() / avcodec_dct_init().

2014-07-23 - 8a4c086 - lavf 55.49.100 - avio.h
  Add avio_read_to_bprint()


-------- 8< --------- FFmpeg 2.3 was cut here -------- 8< ---------

2014-07-14 - 62227a7 - lavf 55.47.100 - avformat.h
  Add av_stream_get_parser()

2014-07-09 - c67690f / a54f03b - lavu 52.92.100 / 53.18.0 - display.h
  Add av_display_matrix_flip() to flip the transformation matrix.

2014-07-09 - 1b58f13 / f6ee61f - lavc 55.69.100 / 55.56.0 - dv_profile.h
  Add a public API for DV profile handling.

2014-06-20 - 0dceefc / 9e500ef - lavu 52.90.100 / 53.17.0 - imgutils.h
  Add av_image_check_sar().

2014-06-20 - 4a99333 / 874390e - lavc 55.68.100 / 55.55.0 - avcodec.h
  Add av_packet_rescale_ts() to simplify timestamp conversion.

2014-06-18 - ac293b6 / 194be1f - lavf 55.44.100 / 55.20.0 - avformat.h
  The proper way for providing a hint about the desired timebase to the muxers
  is now setting AVStream.time_base, instead of AVStream.codec.time_base as was
  done previously. The old method is now deprecated.

2014-06-11 - 67d29da - lavc 55.66.101 - avcodec.h
  Increase FF_INPUT_BUFFER_PADDING_SIZE to 32 due to some corner cases needing
  it

2014-06-10 - 5482780 - lavf 55.43.100 - avformat.h
  New field int64_t max_analyze_duration2 instead of deprecated
  int max_analyze_duration.

2014-05-30 - 00759d7 - lavu 52.89.100 - opt.h
  Add av_opt_copy()

2014-06-01 - 03bb99a / 0957b27 - lavc 55.66.100 / 55.54.0 - avcodec.h
  Add AVCodecContext.side_data_only_packets to allow encoders to output packets
  with only side data. This option may become mandatory in the future, so all
  users are recommended to update their code and enable this option.

2014-06-01 - 6e8e9f1 / 8c02adc - lavu 52.88.100 / 53.16.0 - frame.h, pixfmt.h
  Move all color-related enums (AVColorPrimaries, AVColorSpace, AVColorRange,
  AVColorTransferCharacteristic, and AVChromaLocation) inside lavu.
  And add AVFrame fields for them.

2014-05-29 - bdb2e80 / b2d4565 - lavr 1.3.0 - avresample.h
  Add avresample_max_output_samples

2014-05-28 - d858ee7 / 6d21259 - lavf 55.42.100 / 55.19.0 - avformat.h
  Add strict_std_compliance and related AVOptions to support experimental
  muxing.

2014-05-26 - 55cc60c - lavu 52.87.100 - threadmessage.h
  Add thread message queue API.

2014-05-26 - c37d179 - lavf 55.41.100 - avformat.h
  Add format_probesize to AVFormatContext.

2014-05-20 - 7d25af1 / c23c96b - lavf 55.39.100 / 55.18.0 - avformat.h
  Add av_stream_get_side_data() to access stream-level side data
  in the same way as av_packet_get_side_data().

2014-05-20 - 7336e39 - lavu 52.86.100 - fifo.h
  Add av_fifo_alloc_array() function.

2014-05-19 - ef1d4ee / bddd8cb - lavu 52.85.100 / 53.15.0 - frame.h, display.h
  Add AV_FRAME_DATA_DISPLAYMATRIX for exporting frame-level
  spatial rendering on video frames for proper display.

2014-05-19 - ef1d4ee / bddd8cb - lavc 55.64.100 / 55.53.0 - avcodec.h
  Add AV_PKT_DATA_DISPLAYMATRIX for exporting packet-level
  spatial rendering on video frames for proper display.

2014-05-19 - 999a99c / a312f71 - lavf 55.38.101 / 55.17.1 - avformat.h
  Deprecate AVStream.pts and the AVFrac struct, which was its only use case.
  See use av_stream_get_end_pts()

2014-05-18 - 68c0518 / fd05602 - lavc 55.63.100 / 55.52.0 - avcodec.h
  Add avcodec_free_context(). From now on it should be used for freeing
  AVCodecContext.

2014-05-17 - 0eec06e / 1bd0bdc - lavu 52.84.100 / 54.5.0 - time.h
  Add av_gettime_relative() av_gettime_relative_is_monotonic()

2014-05-15 - eacf7d6 / 0c1959b - lavf 55.38.100 / 55.17.0 - avformat.h
  Add AVFMT_FLAG_BITEXACT flag. Muxers now use it instead of checking
  CODEC_FLAG_BITEXACT on the first stream.

2014-05-15 - 96cb4c8 - lswr 0.19.100 - swresample.h
  Add swr_close()

2014-05-11 - 14aef38 / 66e6c8a - lavu 52.83.100 / 53.14.0 - pixfmt.h
  Add AV_PIX_FMT_VDA for new-style VDA acceleration.

2014-05-07 - 351f611 - lavu 52.82.100 - fifo.h
  Add av_fifo_freep() function.

2014-05-02 - ba52fb11 - lavu 52.81.100 - opt.h
  Add av_opt_set_dict2() function.

2014-05-01 - e77b985 / a2941c8 - lavc 55.60.103 / 55.50.3 - avcodec.h
  Deprecate CODEC_FLAG_MV0. It is replaced by the flag "mv0" in the
  "mpv_flags" private option of the mpegvideo encoders.

2014-05-01 - e40ae8c / 6484149 - lavc 55.60.102 / 55.50.2 - avcodec.h
  Deprecate CODEC_FLAG_GMC. It is replaced by the "gmc" private option of the
  libxvid encoder.

2014-05-01 - 1851643 / b2c3171 - lavc 55.60.101 / 55.50.1 - avcodec.h
  Deprecate CODEC_FLAG_NORMALIZE_AQP. It is replaced by the flag "naq" in the
  "mpv_flags" private option of the mpegvideo encoders.

2014-05-01 - cac07d0 / 5fcceda - avcodec.h
  Deprecate CODEC_FLAG_INPUT_PRESERVED. Its functionality is replaced by passing
  reference-counted frames to encoders.

2014-04-30 - 617e866 - lavu 52.81.100 - pixdesc.h
  Add av_find_best_pix_fmt_of_2(), av_get_pix_fmt_loss()
  Deprecate avcodec_get_pix_fmt_loss(), avcodec_find_best_pix_fmt_of_2()

2014-04-29 - 1bf6396 - lavc 55.60.100 - avcodec.h
  Add AVCodecDescriptor.mime_types field.

2014-04-29 - b804eb4 - lavu 52.80.100 - hash.h
  Add av_hash_final_bin(), av_hash_final_hex() and av_hash_final_b64().

2014-03-07 - 8b2a130 - lavc 55.50.0 / 55.53.100 - dxva2.h
  Add FF_DXVA2_WORKAROUND_INTEL_CLEARVIDEO for old Intel GPUs.

2014-04-22 - 502512e /dac7e8a - lavu 53.13.0 / 52.78.100 - avutil.h
  Add av_get_time_base_q().

2014-04-17 - a8d01a7 / 0983d48 - lavu 53.12.0 / 52.77.100 - crc.h
  Add AV_CRC_16_ANSI_LE crc variant.

2014-04-15 - ef818d8 - lavf 55.37.101 - avformat.h
  Add av_format_inject_global_side_data()

2014-04-12 - 4f698be - lavu 52.76.100 - log.h
  Add av_log_get_flags()

2014-04-11 - 6db42a2b - lavd 55.12.100 - avdevice.h
  Add avdevice_capabilities_create() function.
  Add avdevice_capabilities_free() function.

2014-04-07 - 0a1cc04 / 8b17243 - lavu 52.75.100 / 53.11.0 - pixfmt.h
  Add AV_PIX_FMT_YVYU422 pixel format.

2014-04-04 - c1d0536 / 8542f9c - lavu 52.74.100 / 53.10.0 - replaygain.h
  Full scale for peak values is now 100000 (instead of UINT32_MAX) and values
  may overflow.

2014-04-03 - c16e006 / 7763118 - lavu 52.73.100 / 53.9.0 - log.h
  Add AV_LOG(c) macro to have 256 color debug messages.

2014-04-03 - eaed4da9 - lavu 52.72.100 - opt.h
  Add AV_OPT_MULTI_COMPONENT_RANGE define to allow return
  multi-component option ranges.

2014-03-29 - cd50a44b - lavu 52.70.100 - mem.h
  Add av_dynarray_add_nofree() function.

2014-02-24 - 3e1f241 / d161ae0 - lavu 52.69.100 / 53.8.0 - frame.h
  Add av_frame_remove_side_data() for removing a single side data
  instance from a frame.

2014-03-24 - 83e8978 / 5a7e35d - lavu 52.68.100 / 53.7.0 - frame.h, replaygain.h
  Add AV_FRAME_DATA_REPLAYGAIN for exporting replaygain tags.
  Add a new header replaygain.h with the AVReplayGain struct.

2014-03-24 - 83e8978 / 5a7e35d - lavc 55.54.100 / 55.36.0 - avcodec.h
  Add AV_PKT_DATA_REPLAYGAIN for exporting replaygain tags.

2014-03-24 - 595ba3b / 25b3258 - lavf 55.35.100 / 55.13.0 - avformat.h
  Add AVStream.side_data and AVStream.nb_side_data for exporting stream-global
  side data (e.g. replaygain tags, video rotation)

2014-03-24 - bd34e26 / 0e2c3ee - lavc 55.53.100 / 55.35.0 - avcodec.h
  Give the name AVPacketSideData to the previously anonymous struct used for
  AVPacket.side_data.


-------- 8< --------- FFmpeg 2.2 was cut here -------- 8< ---------

2014-03-18 - 37c07d4 - lsws 2.5.102
  Make gray16 full-scale.

2014-03-16 - 6b1ca17 / 1481d24 - lavu 52.67.100 / 53.6.0 - pixfmt.h
  Add RGBA64_LIBAV pixel format and variants for compatibility

2014-03-11 - 3f3229c - lavf 55.34.101 - avformat.h
  Set AVFormatContext.start_time_realtime when demuxing.

2014-03-03 - 06fed440 - lavd 55.11.100 - avdevice.h
  Add av_input_audio_device_next().
  Add av_input_video_device_next().
  Add av_output_audio_device_next().
  Add av_output_video_device_next().

2014-02-24 - fff5262 / 1155fd0 - lavu 52.66.100 / 53.5.0 - frame.h
  Add av_frame_copy() for copying the frame data.

2014-02-24 - a66be60 - lswr 0.18.100 - swresample.h
  Add swr_is_initialized() for checking whether a resample context is initialized.

2014-02-22 - 5367c0b / 7e86c27 - lavr 1.2.0 - avresample.h
  Add avresample_is_open() for checking whether a resample context is open.

2014-02-19 - 6a24d77 / c3ecd96 - lavu 52.65.100 / 53.4.0  - opt.h
  Add AV_OPT_FLAG_EXPORT and AV_OPT_FLAG_READONLY to mark options meant (only)
  for reading.

2014-02-19 - f4c8d00 / 6bb8720 - lavu 52.64.101 / 53.3.1 - opt.h
  Deprecate unused AV_OPT_FLAG_METADATA.

2014-02-16 - 81c3f81 - lavd 55.10.100 - avdevice.h
  Add avdevice_list_devices() and avdevice_free_list_devices()

2014-02-16 - db3c970 - lavf 55.33.100 - avio.h
  Add avio_find_protocol_name() to find out the name of the protocol that would
  be selected for a given URL.

2014-02-15 - a2bc6c1 / c98f316 - lavu 52.64.100 / 53.3.0 - frame.h
  Add AV_FRAME_DATA_DOWNMIX_INFO value to the AVFrameSideDataType enum and
  downmix_info.h API, which identify downmix-related metadata.

2014-02-11 - 1b05ac2 - lavf 55.32.100 - avformat.h
  Add av_write_uncoded_frame() and av_interleaved_write_uncoded_frame().

2014-02-04 - 3adb5f8 / d9ae103 - lavf 55.30.100 / 55.11.0 - avformat.h
  Add AVFormatContext.max_interleave_delta for controlling amount of buffering
  when interleaving.

2014-02-02 - 5871ee5 - lavf 55.29.100 - avformat.h
  Add output_ts_offset muxing option to AVFormatContext.

2014-01-27 - 102bd64 - lavd 55.7.100 - avdevice.h
                       lavf 55.28.100 - avformat.h
  Add avdevice_dev_to_app_control_message() function.

2014-01-27 - 7151411 - lavd 55.6.100 - avdevice.h
                       lavf 55.27.100 - avformat.h
  Add avdevice_app_to_dev_control_message() function.

2014-01-24 - 86bee79 - lavf 55.26.100 - avformat.h
  Add AVFormatContext option metadata_header_padding to allow control over the
  amount of padding added.

2014-01-20 - eef74b2 / 93c553c - lavc 55.48.102 / 55.32.1 - avcodec.h
  Edges are not required anymore on video buffers allocated by get_buffer2()
  (i.e. as if the CODEC_FLAG_EMU_EDGE flag was always on). Deprecate
  CODEC_FLAG_EMU_EDGE and avcodec_get_edge_width().

2014-01-19 - 1a193c4 - lavf 55.25.100 - avformat.h
  Add avformat_get_mov_video_tags() and avformat_get_mov_audio_tags().

2014-01-19 - 3532dd5 - lavu 52.63.100 - rational.h
  Add av_make_q() function.

2014-01-05 - 4cf4da9 / 5b4797a - lavu 52.62.100 / 53.2.0 - frame.h
  Add AV_FRAME_DATA_MATRIXENCODING value to the AVFrameSideDataType enum, which
  identifies AVMatrixEncoding data.

2014-01-05 - 751385f / 5c437fb - lavu 52.61.100 / 53.1.0 - channel_layout.h
  Add values for various Dolby flags to the AVMatrixEncoding enum.

2014-01-04 - b317f94 - lavu 52.60.100 - mathematics.h
  Add av_add_stable() function.

2013-12-22 - 911676c - lavu 52.59.100 - avstring.h
  Add av_strnlen() function.

2013-12-09 - 64f73ac - lavu 52.57.100 - opencl.h
  Add av_opencl_benchmark() function.

2013-11-30 - 82b2e9c - lavu 52.56.100 - ffversion.h
  Moves version.h to libavutil/ffversion.h.
  Install ffversion.h and make it public.

2013-12-11 - 29c83d2 / b9fb59d,409a143 / 9431356,44967ab / d7b3ee9 - lavc 55.45.101 / 55.28.1 - avcodec.h
  av_frame_alloc(), av_frame_unref() and av_frame_free() now can and should be
  used instead of avcodec_alloc_frame(), avcodec_get_frame_defaults() and
  avcodec_free_frame() respectively. The latter three functions are deprecated.

2013-12-09 - 7a60348 / 7e244c6- - lavu 52.58.100 / 52.20.0 - frame.h
  Add AV_FRAME_DATA_STEREO3D value to the AVFrameSideDataType enum and
  stereo3d.h API, that identify codec-independent stereo3d information.

2013-11-26 - 625b290 / 1eaac1d- - lavu 52.55.100 / 52.19.0 - frame.h
  Add AV_FRAME_DATA_A53_CC value to the AVFrameSideDataType enum, which
  identifies ATSC A53 Part 4 Closed Captions data.

2013-11-22 - 6859065 - lavu 52.54.100 - avstring.h
  Add av_utf8_decode() function.

2013-11-22 - fb7d70c - lavc 55.44.100 - avcodec.h
  Add HEVC profiles

2013-11-20 - c28b61c - lavc 55.44.100 - avcodec.h
  Add av_packet_{un,}pack_dictionary()
  Add AV_PKT_METADATA_UPDATE side data type, used to transmit key/value
  strings between a stream and the application.

2013-11-14 - 7c888ae / cce3e0a - lavu 52.53.100 / 52.18.0 - mem.h
  Move av_fast_malloc() and av_fast_realloc() for libavcodec to libavutil.

2013-11-14 - b71e4d8 / 8941971 - lavc 55.43.100 / 55.27.0 - avcodec.h
  Deprecate AVCodecContext.error_rate, it is replaced by the 'error_rate'
  private option of the mpegvideo encoder family.

2013-11-14 - 31c09b7 / 728c465 - lavc 55.42.100 / 55.26.0 - vdpau.h
  Add av_vdpau_get_profile().
  Add av_vdpau_alloc_context(). This function must from now on be
  used for allocating AVVDPAUContext.

2013-11-04 - be41f21 / cd8f772 - lavc 55.41.100 / 55.25.0 - avcodec.h
                       lavu 52.51.100 - frame.h
  Add ITU-R BT.2020 and other not yet included values to color primaries,
  transfer characteristics and colorspaces.

2013-11-04 - 85cabf1 - lavu 52.50.100 - avutil.h
  Add av_fopen_utf8()

2013-10-31 - 78265fc / 28096e0 - lavu 52.49.100 / 52.17.0 - frame.h
  Add AVFrame.flags and AV_FRAME_FLAG_CORRUPT.


-------- 8< --------- FFmpeg 2.1 was cut here -------- 8< ---------

2013-10-27 - dbe6f9f - lavc 55.39.100 - avcodec.h
  Add CODEC_CAP_DELAY support to avcodec_decode_subtitle2.

2013-10-27 - d61617a - lavu 52.48.100 - parseutils.h
  Add av_get_known_color_name().

2013-10-17 - 8696e51 - lavu 52.47.100 - opt.h
  Add AV_OPT_TYPE_CHANNEL_LAYOUT and channel layout option handlers
  av_opt_get_channel_layout() and av_opt_set_channel_layout().

2013-10-06 - ccf96f8 -libswscale 2.5.101 - options.c
  Change default scaler to bicubic

2013-10-03 - e57dba0 - lavc 55.34.100 - avcodec.h
  Add av_codec_get_max_lowres()

2013-10-02 - 5082fcc - lavf 55.19.100 - avformat.h
  Add audio/video/subtitle AVCodec fields to AVFormatContext to force specific
  decoders

2013-09-28 - 7381d31 / 0767bfd - lavfi 3.88.100 / 3.11.0 - avfilter.h
  Add AVFilterGraph.execute and AVFilterGraph.opaque for custom slice threading
  implementations.

2013-09-21 - 85f8a3c / e208e6d - lavu 52.46.100 / 52.16.0 - pixfmt.h
  Add interleaved 4:2:2 8/10-bit formats AV_PIX_FMT_NV16 and
  AV_PIX_FMT_NV20.

2013-09-16 - c74c3fb / 3feb3d6 - lavu 52.44.100 / 52.15.0 - mem.h
  Add av_reallocp.

2013-09-04 - 3e1f507 - lavc 55.31.101 - avcodec.h
  avcodec_close() argument can be NULL.

2013-09-04 - 36cd017a - lavf 55.16.101 - avformat.h
  avformat_close_input() argument can be NULL and point on NULL.

2013-08-29 - e31db62 - lavf 55.15.100 - avformat.h
  Add av_format_get_probe_score().

2013-08-15 - 1e0e193 - lsws 2.5.100 -
  Add a sws_dither AVOption, allowing to set the dither algorithm used

2013-08-11 - d404fe35 - lavc 55.27.100 - vdpau.h
  Add a render2 alternative to the render callback function.

2013-08-11 - af05edc - lavc 55.26.100 - vdpau.h
  Add allocation function for AVVDPAUContext, allowing
  to extend it in the future without breaking ABI/API.

2013-08-10 - 67a580f / 5a9a9d4 - lavc 55.25.100 / 55.16.0 - avcodec.h
  Extend AVPacket API with av_packet_unref, av_packet_ref,
  av_packet_move_ref, av_packet_copy_props, av_packet_free_side_data.

2013-08-05 - 9547e3e / f824535 - lavc 55.22.100 / 55.13.0 - avcodec.h
  Deprecate the bitstream-related members from struct AVVDPAUContext.
  The bitstream buffers no longer need to be explicitly freed.

2013-08-05 - 3b805dc / 549294f - lavc 55.21.100 / 55.12.0 - avcodec.h
  Deprecate the CODEC_CAP_HWACCEL_VDPAU codec capability. Use CODEC_CAP_HWACCEL
  and select the AV_PIX_FMT_VDPAU format with get_format() instead.

2013-08-05 - 4ee0984 / a0ad5d0 - lavu 52.41.100 / 52.14.0 - pixfmt.h
  Deprecate AV_PIX_FMT_VDPAU_*. Use AV_PIX_FMT_VDPAU instead.

2013-08-02 - 82fdfe8 / a8b1927 - lavc 55.20.100 / 55.11.0 - avcodec.h
  Add output_picture_number to AVCodecParserContext.

2013-07-23 - abc8110 - lavc 55.19.100 - avcodec.h
  Add avcodec_chroma_pos_to_enum()
  Add avcodec_enum_to_chroma_pos()


-------- 8< --------- FFmpeg 2.0 was cut here -------- 8< ---------

2013-07-03 - 838bd73 - lavfi 3.78.100 - avfilter.h
  Deprecate avfilter_graph_parse() in favor of the equivalent
  avfilter_graph_parse_ptr().

2013-06-24 - af5f9c0 / 95d5246 - lavc 55.17.100 / 55.10.0 - avcodec.h
  Add MPEG-2 AAC profiles

2013-06-25 - af5f9c0 / 95d5246 - lavf 55.10.100 - avformat.h
  Add AV_DISPOSITION_* flags to indicate text track kind.

2013-06-15 - 99b8cd0 - lavu 52.36.100
  Add AVRIPEMD:
   av_ripemd_alloc()
   av_ripemd_init()
   av_ripemd_update()
   av_ripemd_final()

2013-06-10 - 82ef670 - lavu 52.35.101 - hmac.h
  Add AV_HMAC_SHA224, AV_HMAC_SHA256, AV_HMAC_SHA384, AV_HMAC_SHA512

2013-06-04 - 30b491f / fc962d4 - lavu 52.35.100 / 52.13.0 - mem.h
  Add av_realloc_array and av_reallocp_array

2013-05-30 - 682b227 - lavu 52.35.100
  Add AVSHA512:
   av_sha512_alloc()
   av_sha512_init()
   av_sha512_update()
   av_sha512_final()

2013-05-24 - 8d4e969 / 129bb23 - lavfi 3.10.0 / 3.70.100 - avfilter.h
  Add support for slice multithreading to lavfi. Filters supporting threading
  are marked with AVFILTER_FLAG_SLICE_THREADS.
  New fields AVFilterContext.thread_type, AVFilterGraph.thread_type and
  AVFilterGraph.nb_threads (accessible directly or through AVOptions) may be
  used to configure multithreading.

2013-05-24 - fe40a9f / 2a6eaea - lavu 52.12.0 / 52.34.100 - cpu.h
  Add av_cpu_count() function for getting the number of logical CPUs.

2013-05-24 - 0c25c39 / b493847 - lavc 55.7.0 / 55.12.100 - avcodec.h
  Add picture_structure to AVCodecParserContext.

2013-05-17 - 3a751ea - lavu 52.33.100 - opt.h
  Add AV_OPT_TYPE_COLOR value to AVOptionType enum.

2013-05-13 - e398416 - lavu 52.31.100 - mem.h
  Add av_dynarray2_add().

2013-05-12 - 1776177 - lavfi 3.65.100
  Add AVFILTER_FLAG_SUPPORT_TIMELINE* filter flags.

2013-04-19 - 380cfce - lavc 55.4.100
  Add AV_CODEC_PROP_TEXT_SUB property for text based subtitles codec.

2013-04-18 - 7c1a002 - lavf 55.3.100
  The matroska demuxer can now output proper verbatim ASS packets. It will
  become the default starting lavf 56.0.100.

2013-04-10 - af0d270 - lavu 25.26.100 - avutil.h,opt.h
  Add av_int_list_length()
  and av_opt_set_int_list().

2013-03-30 - 5c73645 - lavu 52.24.100 - samplefmt.h
  Add av_samples_alloc_array_and_samples().

2013-03-29 - ef7b6b4 - lavf 55.1.100 - avformat.h
  Add av_guess_frame_rate()

2013-03-20 - 8d928a9 - lavu 52.22.100 - opt.h
  Add AV_OPT_TYPE_DURATION value to AVOptionType enum.

2013-03-17 - 7aa9af5 - lavu 52.20.100 - opt.h
  Add AV_OPT_TYPE_VIDEO_RATE value to AVOptionType enum.


-------- 8< --------- FFmpeg 1.2 was cut here -------- 8< ---------

2013-03-07 - 9767ec6 - lavu 52.18.100 - avstring.h,bprint.h
  Add av_escape() and av_bprint_escape() API.

2013-02-24 - b59cd08 - lavfi 3.41.100 - buffersink.h
  Add sample_rates field to AVABufferSinkParams.

2013-01-17 - a1a707f - lavf 54.61.100
  Add av_codec_get_tag2().

2013-01-01 - 2eb2e17 - lavfi 3.34.100
  Add avfilter_get_audio_buffer_ref_from_arrays_channels.


-------- 8< --------- FFmpeg 1.1 was cut here -------- 8< ---------

2012-12-20 - 34de47aa - lavfi 3.29.100 - avfilter.h
  Add AVFilterLink.channels, avfilter_link_get_channels()
  and avfilter_ref_get_channels().

2012-12-15 - 96d815fc - lavc 54.80.100 - avcodec.h
  Add pkt_size field to AVFrame.

2012-11-25 - c70ec631 - lavu 52.9.100 - opt.h
  Add the following convenience functions to opt.h:
   av_opt_get_image_size
   av_opt_get_pixel_fmt
   av_opt_get_sample_fmt
   av_opt_set_image_size
   av_opt_set_pixel_fmt
   av_opt_set_sample_fmt

2012-11-17 - 4cd74c81 - lavu 52.8.100 - bprint.h
  Add av_bprint_strftime().

2012-11-15 - 92648107 - lavu 52.7.100 - opt.h
  Add av_opt_get_key_value().

2012-11-13 - 79456652 - lavfi 3.23.100 - avfilter.h
  Add channels field to AVFilterBufferRefAudioProps.

2012-11-03 - 481fdeee - lavu 52.3.100 - opt.h
  Add AV_OPT_TYPE_SAMPLE_FMT value to AVOptionType enum.

2012-10-21 - 6fb2fd8 - lavc  54.68.100 - avcodec.h
                       lavfi  3.20.100 - avfilter.h
  Add AV_PKT_DATA_STRINGS_METADATA side data type, used to transmit key/value
  strings between AVPacket and AVFrame, and add metadata field to
  AVCodecContext (which shall not be accessed by users; see AVFrame metadata
  instead).

2012-09-27 - a70b493 - lavd 54.3.100 - version.h
  Add LIBAVDEVICE_IDENT symbol.

2012-09-27 - a70b493 - lavfi 3.18.100 - version.h
  Add LIBAVFILTER_IDENT symbol.

2012-09-27 - a70b493 - libswr 0.16.100 - version.h
  Add LIBSWRESAMPLE_VERSION, LIBSWRESAMPLE_BUILD
  and LIBSWRESAMPLE_IDENT symbols.


-------- 8< --------- FFmpeg 1.0 was cut here -------- 8< ---------

2012-09-06 - 29e972f - lavu 51.72.100 - parseutils.h
  Add av_small_strptime() time parsing function.

  Can be used as a stripped-down replacement for strptime(), on
  systems which do not support it.

2012-08-25 - 2626cc4 - lavf 54.28.100
  Matroska demuxer now identifies SRT subtitles as AV_CODEC_ID_SUBRIP instead
  of AV_CODEC_ID_TEXT.

2012-08-13 - 5c0d8bc - lavfi 3.8.100 - avfilter.h
  Add avfilter_get_class() function, and priv_class field to AVFilter
  struct.

2012-08-12 - a25346e - lavu 51.69.100 - opt.h
  Add AV_OPT_FLAG_FILTERING_PARAM symbol in opt.h.

2012-07-31 - 23fc4dd - lavc 54.46.100
  Add channels field to AVFrame.

2012-07-30 - f893904 - lavu 51.66.100
  Add av_get_channel_description()
  and av_get_standard_channel_layout() functions.

2012-07-21 - 016a472 - lavc 54.43.100
  Add decode_error_flags field to AVFrame.

2012-07-20 - b062936 - lavf 54.18.100
  Add avformat_match_stream_specifier() function.

2012-07-14 - f49ec1b - lavc 54.38.100 - avcodec.h
  Add metadata to AVFrame, and the accessor functions
  av_frame_get_metadata() and av_frame_set_metadata().

2012-07-10 - 0e003d8 - lavc 54.33.100
  Add av_fast_padded_mallocz().

2012-07-10 - 21d5609 - lavfi 3.2.0 - avfilter.h
  Add init_opaque() callback to AVFilter struct.

2012-06-26 - e6674e4 - lavu 51.63.100 - imgutils.h
  Add functions to libavutil/imgutils.h:
  av_image_get_buffer_size()
  av_image_fill_arrays()
  av_image_copy_to_buffer()

2012-06-24 - c41899a - lavu 51.62.100 - version.h
  version moved from avutil.h to version.h

2012-04-11 - 359abb1 - lavu 51.58.100 - error.h
  Add av_make_error_string() and av_err2str() utilities to
  libavutil/error.h.

2012-06-05 - 62b39d4 - lavc 54.24.100
  Add pkt_duration field to AVFrame.

2012-05-24 - f2ee065 - lavu 51.54.100
  Move AVPALETTE_SIZE and AVPALETTE_COUNT macros from
  libavcodec/avcodec.h to libavutil/pixfmt.h.

2012-05-14 - 94a9ac1 - lavf 54.5.100
  Add av_guess_sample_aspect_ratio() function.

2012-04-20 - 65fa7bc - lavfi 2.70.100
  Add avfilter_unref_bufferp() to avfilter.h.

2012-04-13 - 162e400 - lavfi 2.68.100
  Install libavfilter/asrc_abuffer.h public header.

2012-03-26 - a67d9cf - lavfi 2.66.100
  Add avfilter_fill_frame_from_{audio_,}buffer_ref() functions.

2013-05-15 - ff46809 / e6c4ac7 - lavu 52.32.100 / 52.11.0 - pixdesc.h
  Replace PIX_FMT_* flags with AV_PIX_FMT_FLAG_*.

2013-04-03 - 6fc58a8 / 507b1e4 - lavc 55.7.100 / 55.4.0 - avcodec.h
  Add field_order to AVCodecParserContext.

2013-04-19 - f4b05cd / 5e83d9a - lavc 55.5.100 / 55.2.0 - avcodec.h
  Add CODEC_FLAG_UNALIGNED to allow decoders to produce unaligned output.

2013-04-11 - lavfi 3.53.100 / 3.8.0
  231fd44 / 38f0c07 - Move all content from avfiltergraph.h to avfilter.h. Deprecate
            avfilterhraph.h, user applications should include just avfilter.h
  86070b8 / bc1a985 - Add avfilter_graph_alloc_filter(), deprecate avfilter_open() and
            avfilter_graph_add_filter().
  4fde705 / 1113672 - Add AVFilterContext.graph pointing to the AVFilterGraph that contains the
            filter.
  710b0aa / 48a5ada - Add avfilter_init_str(), deprecate avfilter_init_filter().
  46de9ba / 1ba95a9 - Add avfilter_init_dict().
  16fc24b / 7cdd737 - Add AVFilter.flags field and AVFILTER_FLAG_DYNAMIC_{INPUTS,OUTPUTS} flags.
  f4db6bf / 7e8fe4b - Add avfilter_pad_count() for counting filter inputs/outputs.
  835cc0f / fa2a34c - Add avfilter_next(), deprecate av_filter_next().
            Deprecate avfilter_uninit().

2013-04-09 - lavfi 3.51.100 / 3.7.0 - avfilter.h
  0594ef0 / b439c99 - Add AVFilter.priv_class for exporting filter options through the
            AVOptions API in the similar way private options work in lavc and lavf.
  44d4488 / 8114c10 - Add avfilter_get_class().
  Switch all filters to use AVOptions.

2013-03-19 - 17ebef2 / 2c328a9 - lavu 52.20.100 / 52.9.0 - pixdesc.h
  Add av_pix_fmt_count_planes() function for counting planes in a pixel format.

2013-03-16 - ecade98 / 42c7c61 - lavfi 3.47.100 / 3.6.0
  Add AVFilterGraph.nb_filters, deprecate AVFilterGraph.filter_count.

2013-03-08 - Reference counted buffers - lavu 52.8.0, lavc 55.0.100 / 55.0.0, lavf 55.0.100 / 55.0.0,
lavd 54.4.100 / 54.0.0, lavfi 3.5.0
  36099df / 8e401db, 532f31a / 1cec062 - add a new API for reference counted buffers and buffer
                     pools (new header libavutil/buffer.h).
  2653e12 / 1afddbe - add AVPacket.buf to allow reference counting for the AVPacket data.
            Add av_packet_from_data() function for constructing packets from
            av_malloc()ed data.
  c4e8821 / 7ecc2d4 - move AVFrame from lavc to lavu (new header libavutil/frame.h), add
            AVFrame.buf/extended_buf to allow reference counting for the AVFrame
            data. Add new API for working with reference-counted AVFrames.
  80e9e63 / 759001c - add the refcounted_frames field to AVCodecContext to make audio and
            video decoders return reference-counted frames. Add get_buffer2()
            callback to AVCodecContext which allocates reference-counted frames.
            Add avcodec_default_get_buffer2() as the default get_buffer2()
            implementation.
            Deprecate AVCodecContext.get_buffer() / release_buffer() /
            reget_buffer(), avcodec_default_get_buffer(),
            avcodec_default_reget_buffer(), avcodec_default_release_buffer().
            Remove avcodec_default_free_buffers(), which should not have ever
            been called from outside of lavc.
            Deprecate the following AVFrame fields:
                * base -- is now stored in AVBufferRef
                * reference, type, buffer_hints -- are unnecessary in the new API
                * hwaccel_picture_private, owner, thread_opaque -- should not
                  have been accessed from outside of lavc
                * qscale_table, qstride, qscale_type, mbskip_table, motion_val,
                  mb_type, dct_coeff, ref_index -- mpegvideo-specific tables,
                  which are not exported anymore.
  a05a44e / 7e35037 - switch libavfilter to use AVFrame instead of AVFilterBufferRef. Add
            av_buffersrc_add_frame(), deprecate av_buffersrc_buffer().
            Add av_buffersink_get_frame() and av_buffersink_get_samples(),
            deprecate av_buffersink_read() and av_buffersink_read_samples().
            Deprecate AVFilterBufferRef and all functions for working with it.

2013-03-17 - 6c17ff8 / 12c5c1d - lavu 52.19.100 / 52.8.0 - avstring.h
  Add av_isdigit, av_isgraph, av_isspace, av_isxdigit.

2013-02-23 - 71cf094 / 9f12235 - lavfi 3.40.100 / 3.4.0 - avfiltergraph.h
  Add resample_lavr_opts to AVFilterGraph for setting libavresample options
  for auto-inserted resample filters.

2013-01-25 - e7e14bc / 38c1466 - lavu 52.17.100 / 52.7.0 - dict.h
  Add av_dict_parse_string() to set multiple key/value pairs at once from a
  string.

2013-01-25 - 25be630 / b85a5e8 - lavu 52.16.100 / 52.6.0 - avstring.h
  Add av_strnstr()

2013-01-15 - e7e0186 / 8ee288d - lavu 52.15.100 / 52.5.0 - hmac.h
  Add AVHMAC.

2013-01-13 - 8ee7b38 / 44e065d - lavc 54.87.100 / 54.36.0 - vdpau.h
  Add AVVDPAUContext struct for VDPAU hardware-accelerated decoding.

2013-01-12 - dae382b / 169fb94 - lavu 52.14.100 / 52.4.0 - pixdesc.h
  Add AV_PIX_FMT_VDPAU flag.

2013-01-07 - 249fca3 / 074a00d - lavr 1.1.0
  Add avresample_set_channel_mapping() for input channel reordering,
  duplication, and silencing.

2012-12-29 - lavu 52.13.100 / 52.3.0 - avstring.h
  2ce43b3 / d8fd06c - Add av_basename() and av_dirname().
  e13d5e9 / c1a02e8 - Add av_pix_fmt_get_chroma_sub_sample and deprecate
                      avcodec_get_chroma_sub_sample.

2012-11-11 - 03b0787 / 5980f5d - lavu 52.6.100 / 52.2.0 - audioconvert.h
  Rename audioconvert.h to channel_layout.h. audioconvert.h is now deprecated.

2012-10-21 - e3a91c5 / a893655 - lavu 51.77.100 / 51.45.0 - error.h
  Add AVERROR_EXPERIMENTAL

2012-10-12 - a33ed6b / d2fcb35 - lavu 51.76.100 / 51.44.0 - pixdesc.h
  Add functions for accessing pixel format descriptors.
  Accessing the av_pix_fmt_descriptors array directly is now
  deprecated.

2012-10-11 - f391e40 / 9a92aea - lavu 51.75.100 / 51.43.0 - aes.h, md5.h, sha.h, tree.h
  Add functions for allocating the opaque contexts for the algorithms,

2012-10-10 - de31814 / b522000 - lavf 54.32.100 / 54.18.0 - avio.h
  Add avio_closep to complement avio_close.

2012-10-08 - ae77266 / 78071a1 - lavu 51.74.100 / 51.42.0 - pixfmt.h
  Rename PixelFormat to AVPixelFormat and all PIX_FMT_* to AV_PIX_FMT_*.
  To provide backwards compatibility, PixelFormat is now #defined as
  AVPixelFormat.
  Note that this can break user code that includes pixfmt.h and uses the
  'PixelFormat' identifier. Such code should either #undef PixelFormat
  or stop using the PixelFormat name.

2012-10-05 - 55c49af / e7ba5b1 - lavr 1.0.0 - avresample.h
  Data planes parameters to avresample_convert() and
  avresample_read() are now uint8_t** instead of void**.
  Libavresample is now stable.

2012-09-26 - 3ba0dab7 / 1384df64 - lavf 54.29.101 / 56.06.3 - avformat.h
  Add AVFormatContext.avoid_negative_ts.

2012-09-24 - 46a3595 / a42aada - lavc 54.59.100 / 54.28.0 - avcodec.h
  Add avcodec_free_frame(). This function must now
  be used for freeing an AVFrame.

2012-09-12 - e3e09f2 / 8919fee - lavu 51.73.100 / 51.41.0 - audioconvert.h
  Added AV_CH_LOW_FREQUENCY_2 channel mask value.

2012-09-04 - b21b5b0 / 686a329 - lavu 51.71.100 / 51.40.0 - opt.h
  Reordered the fields in default_val in AVOption, changed which
  default_val field is used for which AVOptionType.

2012-08-30 - 98298eb / a231832 - lavc 54.54.101 / 54.26.1 - avcodec.h
  Add codec descriptor properties AV_CODEC_PROP_LOSSY and
  AV_CODEC_PROP_LOSSLESS.

2012-08-18 - lavc 54.26 - avcodec.h
  Add codec descriptors for accessing codec properties without having
  to refer to a specific decoder or encoder.

  f5f3684 / c223d79 - Add an AVCodecDescriptor struct and functions
            avcodec_descriptor_get() and avcodec_descriptor_next().
  f5f3684 / 51efed1 - Add AVCodecDescriptor.props and AV_CODEC_PROP_INTRA_ONLY.
  6c180b3 / 91e59fe - Add avcodec_descriptor_get_by_name().

2012-08-08 - f5f3684 / 987170c - lavu 51.68.100 / 51.38.0 - dict.h
  Add av_dict_count().

2012-08-07 - 7a72695 / 104e10f - lavc 54.51.100 / 54.25.0 - avcodec.h
  Rename CodecID to AVCodecID and all CODEC_ID_* to AV_CODEC_ID_*.
  To provide backwards compatibility, CodecID is now #defined as AVCodecID.
  Note that this can break user code that includes avcodec.h and uses the
  'CodecID' identifier. Such code should either #undef CodecID or stop using the
  CodecID name.

2012-08-03 - e776ee8 / 239fdf1 - lavu 51.66.101 / 51.37.1 - cpu.h
                       lsws 2.1.1   - swscale.h
  Rename AV_CPU_FLAG_MMX2  ---> AV_CPU_FLAG_MMXEXT.
  Rename SWS_CPU_CAPS_MMX2 ---> SWS_CPU_CAPS_MMXEXT.

2012-07-29 - 7c26761 / 681ed00 - lavf 54.22.100 / 54.13.0 - avformat.h
  Add AVFMT_FLAG_NOBUFFER for low latency use cases.

2012-07-10 - fbe0245 / f3e5e6f - lavu 51.65.100 / 51.37.0
  Add av_malloc_array() and av_mallocz_array()

2012-06-22 - e847f41 / d3d3a32 - lavu 51.61.100 / 51.34.0
  Add av_usleep()

2012-06-20 - 4da42eb / ae0a301 - lavu 51.60.100 / 51.33.0
  Move av_gettime() to libavutil, add libavutil/time.h

2012-06-09 - 82edf67 / 3971be0 - lavr 0.0.3
  Add a parameter to avresample_build_matrix() for Dolby/DPLII downmixing.

2012-06-12 - c7b9eab / 9baeff9 - lavfi 2.79.100 / 2.23.0 - avfilter.h
  Add AVFilterContext.nb_inputs/outputs. Deprecate
  AVFilterContext.input/output_count.

2012-06-12 - c7b9eab / 84b9fbe - lavfi 2.79.100 / 2.22.0 - avfilter.h
  Add avfilter_pad_get_type() and avfilter_pad_get_name(). Those
  should now be used instead of accessing AVFilterPad members
  directly.

2012-06-12 - 3630a07 / b0f0dfc - lavu 51.57.100 / 51.32.0 - audioconvert.h
  Add av_get_channel_layout_channel_index(), av_get_channel_name()
  and av_channel_layout_extract_channel().

2012-05-25 - 53ce990 / 154486f - lavu 51.55.100 / 51.31.0 - opt.h
  Add av_opt_set_bin()

2012-05-15 - lavfi 2.74.100 / 2.17.0
  Add support for audio filters
  61930bd / ac71230, 1cbf7fb / a2cd9be - add video/audio buffer sink in a new installed
                    header buffersink.h
  1cbf7fb / 720c6b7 - add av_buffersrc_write_frame(), deprecate
            av_vsrc_buffer_add_frame()
  61930bd / ab16504 - add avfilter_copy_buf_props()
  61930bd / 9453c9e - add extended_data to AVFilterBuffer
  61930bd / 1b8c927 - add avfilter_get_audio_buffer_ref_from_arrays()

2012-05-09 - lavu 51.53.100 / 51.30.0 - samplefmt.h
  61930bd / 142e740 - add av_samples_copy()
  61930bd / 6d7f617 - add av_samples_set_silence()

2012-05-09 - 61930bd / a5117a2 - lavc 54.21.101 / 54.13.1
  For audio formats with fixed frame size, the last frame
  no longer needs to be padded with silence, libavcodec
  will handle this internally (effectively all encoders
  behave as if they had CODEC_CAP_SMALL_LAST_FRAME set).

2012-05-07 - 653d117 / 828bd08 - lavc 54.20.100 / 54.13.0 - avcodec.h
  Add sample_rate and channel_layout fields to AVFrame.

2012-05-01 - 2330eb1 / 4010d72 - lavr 0.0.1
  Change AV_MIX_COEFF_TYPE_Q6 to AV_MIX_COEFF_TYPE_Q8.

2012-04-25 - e890b68 / 3527a73 - lavu 51.48.100 / 51.29.0 - cpu.h
  Add av_parse_cpu_flags()

2012-04-24 - 3ead79e / c8af852 - lavr 0.0.0
  Add libavresample audio conversion library

2012-04-20 - 3194ab7 / 0c0d1bc - lavu 51.47.100 / 51.28.0 - audio_fifo.h
  Add audio FIFO functions:
    av_audio_fifo_free()
    av_audio_fifo_alloc()
    av_audio_fifo_realloc()
    av_audio_fifo_write()
    av_audio_fifo_read()
    av_audio_fifo_drain()
    av_audio_fifo_reset()
    av_audio_fifo_size()
    av_audio_fifo_space()

2012-04-14 - lavfi 2.70.100 / 2.16.0 - avfiltergraph.h
  7432bcf / d7bcc71 Add avfilter_graph_parse2().

2012-04-08 - 6bfb304 / 4d693b0 - lavu 51.46.100 / 51.27.0 - samplefmt.h
  Add av_get_packed_sample_fmt() and av_get_planar_sample_fmt()

2012-03-21 - b75c67d - lavu 51.43.100
  Add bprint.h for bprint API.

2012-02-21 - 9cbf17e - lavc 54.4.100
  Add av_get_pcm_codec() function.

2012-02-16 - 560b224 - libswr 0.7.100
  Add swr_set_matrix() function.

2012-02-09 - c28e7af - lavu 51.39.100
  Add a new installed header libavutil/timestamp.h with timestamp
  utilities.

2012-02-06 - 70ffda3 - lavu 51.38.100
  Add av_parse_ratio() function to parseutils.h.

2012-02-06 - 70ffda3 - lavu 51.38.100
  Add AV_LOG_MAX_OFFSET macro to log.h.

2012-02-02 - 0eaa123 - lavu 51.37.100
  Add public timecode helpers.

2012-01-24 - 0c3577b - lavfi 2.60.100
  Add avfilter_graph_dump.

2012-03-20 - 0ebd836 / 3c90cc2 - lavfo 54.2.0
  Deprecate av_read_packet(), use av_read_frame() with
  AVFMT_FLAG_NOPARSE | AVFMT_FLAG_NOFILLIN in AVFormatContext.flags

2012-03-05 - lavc 54.10.100 / 54.8.0
  f095391 / 6699d07 Add av_get_exact_bits_per_sample()
  f095391 / 9524cf7 Add av_get_audio_frame_duration()

2012-03-04 - 2af8f2c / 44fe77b - lavc 54.8.100 / 54.7.0 - avcodec.h
  Add av_codec_is_encoder/decoder().

2012-03-01 - 1eb7f39 / 442c132 - lavc 54.5.100 / 54.3.0 - avcodec.h
  Add av_packet_shrink_side_data.

2012-02-29 - 79ae084 / dd2a4bc - lavf 54.2.100 / 54.2.0 - avformat.h
  Add AVStream.attached_pic and AV_DISPOSITION_ATTACHED_PIC,
  used for dealing with attached pictures/cover art.

2012-02-25 - 305e4b3 / c9bca80 - lavu 51.41.100 / 51.24.0 - error.h
  Add AVERROR_UNKNOWN
  NOTE: this was backported to 0.8

2012-02-20 - eadd426 / e9cda85 - lavc 54.2.100 / 54.2.0
  Add duration field to AVCodecParserContext

2012-02-20 - eadd426 / 0b42a93 - lavu 51.40.100 / 51.23.1 - mathematics.h
  Add av_rescale_q_rnd()

2012-02-08 - f2b20b7 / 38d5533 - lavu 51.38.101 / 51.22.1 - pixdesc.h
  Add PIX_FMT_PSEUDOPAL flag.

2012-02-08 - f2b20b7 / 52f82a1 - lavc 54.2.100 / 54.1.0
  Add avcodec_encode_video2() and deprecate avcodec_encode_video().

2012-02-01 - 4c677df / 316fc74 - lavc 54.1.0
  Add av_fast_padded_malloc() as alternative for av_realloc() when aligned
  memory is required. The buffer will always have FF_INPUT_BUFFER_PADDING_SIZE
  zero-padded bytes at the end.

2012-01-31 - a369a6b / dd6d3b0 - lavf 54.1.0
  Add avformat_get_riff_video_tags() and avformat_get_riff_audio_tags().
  NOTE: this was backported to 0.8

2012-01-31 - a369a6b / af08d9a - lavc 54.1.0
  Add avcodec_is_open() function.
  NOTE: this was backported to 0.8

2012-01-30 - 151ecc2 / 8b93312 - lavu 51.36.100 / 51.22.0 - intfloat.h
  Add a new installed header libavutil/intfloat.h with int/float punning
  functions.
  NOTE: this was backported to 0.8

2012-01-25 - lavf 53.31.100 / 53.22.0
  3c5fe5b / f1caf01 Allow doing av_write_frame(ctx, NULL) for flushing possible
          buffered data within a muxer. Added AVFMT_ALLOW_FLUSH for
          muxers supporting it (av_write_frame makes sure it is called
          only for muxers with this flag).

2012-01-15 - lavc 53.56.105 / 53.34.0
  New audio encoding API:
  67f5650 / b2c75b6 Add CODEC_CAP_VARIABLE_FRAME_SIZE capability for use by audio
          encoders.
  67f5650 / 5ee5fa0 Add avcodec_fill_audio_frame() as a convenience function.
  67f5650 / b2c75b6 Add avcodec_encode_audio2() and deprecate avcodec_encode_audio().
          Add AVCodec.encode2().

2012-01-12 - b18e17e / 3167dc9 - lavfi 2.59.100 / 2.15.0
  Add a new installed header -- libavfilter/version.h -- with version macros.


-------- 8< --------- FFmpeg 0.9 was cut here -------- 8< ---------

2011-12-08 - a502939 - lavfi 2.52.0
  Add av_buffersink_poll_frame() to buffersink.h.

2011-12-08 - 26c6fec - lavu 51.31.0
  Add av_log_format_line.

2011-12-03 - 976b095 - lavu 51.30.0
  Add AVERROR_BUG.

2011-11-24 - 573ffbb - lavu 51.28.1
  Add av_get_alt_sample_fmt() to samplefmt.h.

2011-11-03 - 96949da - lavu 51.23.0
  Add av_strcasecmp() and av_strncasecmp() to avstring.h.

2011-10-20 - b35e9e1 - lavu 51.22.0
  Add av_strtok() to avstring.h.

2012-01-03 - ad1c8dd / b73ec05 - lavu 51.34.100 / 51.21.0
  Add av_popcount64

2011-12-18 - 7c29313 / 8400b12 - lavc 53.46.1 / 53.28.1
  Deprecate AVFrame.age. The field is unused.

2011-12-12 - 8bc7fe4 / 5266045 - lavf 53.25.0 / 53.17.0
  Add avformat_close_input().
  Deprecate av_close_input_file() and av_close_input_stream().

2011-12-09 - c59b80c / b2890f5 - lavu 51.32.0 / 51.20.0 - audioconvert.h
  Expand the channel layout list.

2011-12-02 - e4de716 / 0eea212 - lavc 53.40.0 / 53.25.0
  Add nb_samples and extended_data fields to AVFrame.
  Deprecate AVCODEC_MAX_AUDIO_FRAME_SIZE.
  Deprecate avcodec_decode_audio3() in favor of avcodec_decode_audio4().
  avcodec_decode_audio4() writes output samples to an AVFrame, which allows
  audio decoders to use get_buffer().

2011-12-04 - e4de716 / 560f773 - lavc 53.40.0 / 53.24.0
  Change AVFrame.data[4]/base[4]/linesize[4]/error[4] to [8] at next major bump.
  Change AVPicture.data[4]/linesize[4] to [8] at next major bump.
  Change AVCodecContext.error[4] to [8] at next major bump.
  Add AV_NUM_DATA_POINTERS to simplify the bump transition.

2011-11-24 - lavu 51.29.0 / 51.19.0
  92afb43 / bd97b2e - add planar RGB pixel formats
  92afb43 / 6b0768e - add PIX_FMT_PLANAR and PIX_FMT_RGB pixel descriptions

2011-11-23 - 8e576d5 / bbb46f3 - lavu 51.27.0 / 51.18.0
  Add av_samples_get_buffer_size(), av_samples_fill_arrays(), and
  av_samples_alloc(), to samplefmt.h.

2011-11-23 - 8e576d5 / 8889cc4 - lavu 51.27.0 / 51.17.0
  Add planar sample formats and av_sample_fmt_is_planar() to samplefmt.h.

2011-11-19 - dbb38bc / f3a29b7 - lavc 53.36.0 / 53.21.0
  Move some AVCodecContext fields to a new private struct, AVCodecInternal,
  which is accessed from a new field, AVCodecContext.internal.
  - fields moved:
      AVCodecContext.internal_buffer       --> AVCodecInternal.buffer
      AVCodecContext.internal_buffer_count --> AVCodecInternal.buffer_count
      AVCodecContext.is_copy               --> AVCodecInternal.is_copy

2011-11-16 - 8709ba9 / 6270671 - lavu 51.26.0 / 51.16.0
  Add av_timegm()

2011-11-13 - lavf 53.21.0 / 53.15.0
  New interrupt callback API, allowing per-AVFormatContext/AVIOContext
  interrupt callbacks.
  5f268ca / 6aa0b98 Add AVIOInterruptCB struct and the interrupt_callback field to
          AVFormatContext.
  5f268ca / 1dee0ac Add avio_open2() with additional parameters. Those are
          an interrupt callback and an options AVDictionary.
          This will allow passing AVOptions to protocols after lavf
          54.0.

2011-11-06 - 13b7781 / ba04ecf - lavu 51.24.0 / 51.14.0
  Add av_strcasecmp() and av_strncasecmp() to avstring.h.

2011-11-06 - 13b7781 / 07b172f - lavu 51.24.0 / 51.13.0
  Add av_toupper()/av_tolower()

2011-11-05 - d8cab5c / b6d08f4 - lavf 53.19.0 / 53.13.0
  Add avformat_network_init()/avformat_network_deinit()

2011-10-27 - 6faf0a2 / 512557b - lavc 53.24.0 / 53.15.0
  Remove avcodec_parse_frame.
  Deprecate AVCodecContext.parse_only and CODEC_CAP_PARSE_ONLY.

2011-10-19 - d049257 / 569129a - lavf 53.17.0 / 53.10.0
  Add avformat_new_stream(). Deprecate av_new_stream().

2011-10-13 - 91eb1b1 / b631fba - lavf 53.16.0 / 53.9.0
  Add AVFMT_NO_BYTE_SEEK AVInputFormat flag.

2011-10-12 - lavu 51.21.0 / 51.12.0
  AVOptions API rewrite.

  - f884ef0 / 145f741 FF_OPT_TYPE* renamed to AV_OPT_TYPE_*
  - new setting/getting functions with slightly different semantics:
        f884ef0 / dac66da av_set_string3 -> av_opt_set
                av_set_double  -> av_opt_set_double
                av_set_q       -> av_opt_set_q
                av_set_int     -> av_opt_set_int

        f884ef0 / 41d9d51 av_get_string  -> av_opt_get
                av_get_double  -> av_opt_get_double
                av_get_q       -> av_opt_get_q
                av_get_int     -> av_opt_get_int

  - f884ef0 / 8c5dcaa trivial rename av_next_option -> av_opt_next
  - f884ef0 / 641c7af new functions - av_opt_child_next, av_opt_child_class_next
    and av_opt_find2()

2011-09-22 - a70e787 - lavu 51.17.0
  Add av_x_if_null().

2011-09-18 - 645cebb - lavc 53.16.0
  Add showall flag2

2011-09-16 - ea8de10 - lavfi 2.42.0
  Add avfilter_all_channel_layouts.

2011-09-16 - 9899037 - lavfi 2.41.0
  Rename avfilter_all_* function names to avfilter_make_all_*.

  In particular, apply the renames:
  avfilter_all_formats         -> avfilter_make_all_formats
  avfilter_all_channel_layouts -> avfilter_make_all_channel_layouts
  avfilter_all_packing_formats -> avfilter_make_all_packing_formats

2011-09-12 - 4381bdd - lavfi 2.40.0
  Change AVFilterBufferRefAudioProps.sample_rate type from uint32_t to int.

2011-09-12 - 2c03174 - lavfi 2.40.0
  Simplify signature for avfilter_get_audio_buffer(), make it
  consistent with avfilter_get_video_buffer().

2011-09-06 - 4f7dfe1 - lavfi 2.39.0
  Rename libavfilter/vsink_buffer.h to libavfilter/buffersink.h.

2011-09-06 - c4415f6 - lavfi 2.38.0
  Unify video and audio sink API.

  In particular, add av_buffersink_get_buffer_ref(), deprecate
  av_vsink_buffer_get_video_buffer_ref() and change the value for the
  opaque field passed to the abuffersink init function.

2011-09-04 - 61e2e29 - lavu 51.16.0
  Add av_asprintf().

2011-08-22 - dacd827 - lavf 53.10.0
  Add av_find_program_from_stream().

2011-08-20 - 69e2c1a - lavu 51.13.0
  Add av_get_media_type_string().

2011-09-03 - 1889c67 / fb4ca26 - lavc 53.13.0
                       lavf 53.11.0
                       lsws  2.1.0
  Add {avcodec,avformat,sws}_get_class().

2011-08-03 - 1889c67 / c11fb82 - lavu 51.15.0
  Add AV_OPT_SEARCH_FAKE_OBJ flag for av_opt_find() function.

2011-08-14 - 323b930 - lavu 51.12.0
  Add av_fifo_peek2(), deprecate av_fifo_peek().

2011-08-26 - lavu 51.14.0 / 51.9.0
  - 976a8b2 / add41de..976a8b2 / abc78a5 Do not include intfloat_readwrite.h,
    mathematics.h, rational.h, pixfmt.h, or log.h from avutil.h.

2011-08-16 - 27fbe31 / 48f9e45 - lavf 53.11.0 / 53.8.0
  Add avformat_query_codec().

2011-08-16 - 27fbe31 / bca06e7 - lavc 53.11.0
  Add avcodec_get_type().

2011-08-06 - 0cb233c / 2f63440 - lavf 53.7.0
  Add error_recognition to AVFormatContext.

2011-08-02 - 1d186e9 / 9d39cbf - lavc 53.9.1
  Add AV_PKT_FLAG_CORRUPT AVPacket flag.

2011-07-16 - b57df29 - lavfi 2.27.0
  Add audio packing negotiation fields and helper functions.

  In particular, add AVFilterPacking enum, planar, in_packings and
  out_packings fields to AVFilterLink, and the functions:
  avfilter_set_common_packing_formats()
  avfilter_all_packing_formats()

2011-07-10 - 3602ad7 / a67c061 - lavf 53.6.0
  Add avformat_find_stream_info(), deprecate av_find_stream_info().
  NOTE: this was backported to 0.7

2011-07-10 - 3602ad7 / 0b950fe - lavc 53.8.0
  Add avcodec_open2(), deprecate avcodec_open().
  NOTE: this was backported to 0.7

  Add avcodec_alloc_context3. Deprecate avcodec_alloc_context() and
  avcodec_alloc_context2().

2011-07-01 - b442ca6 - lavf 53.5.0 - avformat.h
  Add function av_get_output_timestamp().

2011-06-28 - 5129336 - lavu 51.11.0 - avutil.h
  Define the AV_PICTURE_TYPE_NONE value in AVPictureType enum.


-------- 8< --------- FFmpeg 0.7 was cut here -------- 8< ---------



-------- 8< --------- FFmpeg 0.8 was cut here -------- 8< ---------

2011-06-19 - fd2c0a5 - lavfi 2.23.0 - avfilter.h
  Add layout negotiation fields and helper functions.

  In particular, add in_chlayouts and out_chlayouts to AVFilterLink,
  and the functions:
  avfilter_set_common_sample_formats()
  avfilter_set_common_channel_layouts()
  avfilter_all_channel_layouts()

2011-06-19 - 527ca39 - lavfi 2.22.0 - AVFilterFormats
  Change type of AVFilterFormats.formats from int * to int64_t *,
  and update formats handling API accordingly.

  avfilter_make_format_list() still takes a int32_t array and converts
  it to int64_t. A new function, avfilter_make_format64_list(), that
  takes int64_t arrays has been added.

2011-06-19 - 44f669e - lavfi 2.21.0 - vsink_buffer.h
  Add video sink buffer and vsink_buffer.h public header.

2011-06-12 - 9fdf772 - lavfi 2.18.0 - avcodec.h
  Add avfilter_get_video_buffer_ref_from_frame() function in
  libavfilter/avcodec.h.

2011-06-12 - c535494 - lavfi 2.17.0 - avfiltergraph.h
  Add avfilter_inout_alloc() and avfilter_inout_free() functions.

2011-06-12 - 6119b23 - lavfi 2.16.0 - avfilter_graph_parse()
  Change avfilter_graph_parse() signature.

2011-06-23 - 686959e / 67e9ae1 - lavu 51.10.0 / 51.8.0 - attributes.h
  Add av_printf_format().

2011-06-16 - 2905e3f / 05e84c9, 2905e3f / 25de595 - lavf 53.4.0 / 53.2.0 - avformat.h
  Add avformat_open_input and avformat_write_header().
  Deprecate av_open_input_stream, av_open_input_file,
  AVFormatParameters and av_write_header.

2011-06-16 - 2905e3f / 7e83e1c, 2905e3f / dc59ec5 - lavu 51.9.0 / 51.7.0 - opt.h
  Add av_opt_set_dict() and av_opt_find().
  Deprecate av_find_opt().
  Add AV_DICT_APPEND flag.

2011-06-10 - 45fb647 / cb7c11c - lavu 51.6.0 - opt.h
  Add av_opt_flag_is_set().

2011-06-10 - c381960 - lavfi 2.15.0 - avfilter_get_audio_buffer_ref_from_arrays
  Add avfilter_get_audio_buffer_ref_from_arrays() to avfilter.h.

2011-06-09 - f9ecb84 / d9f80ea - lavu 51.8.0 - AVMetadata
  Move AVMetadata from lavf to lavu and rename it to
  AVDictionary -- new installed header dict.h.
  All av_metadata_* functions renamed to av_dict_*.

2011-06-07 - d552f61 / a6703fa - lavu 51.8.0 - av_get_bytes_per_sample()
  Add av_get_bytes_per_sample() in libavutil/samplefmt.h.
  Deprecate av_get_bits_per_sample_fmt().

2011-06-05 - f956924 / b39b062 - lavu 51.8.0 - opt.h
  Add av_opt_free convenience function.

2011-06-06 - 95a0242 - lavfi 2.14.0 - AVFilterBufferRefAudioProps
  Remove AVFilterBufferRefAudioProps.size, and use nb_samples in
  avfilter_get_audio_buffer() and avfilter_default_get_audio_buffer() in
  place of size.

2011-06-06 - 0bc2cca - lavu 51.6.0 - av_samples_alloc()
  Switch nb_channels and nb_samples parameters order in
  av_samples_alloc().

2011-06-06 - e1c7414 - lavu 51.5.0 - av_samples_*
  Change the data layout created by av_samples_fill_arrays() and
  av_samples_alloc().

2011-06-06 - 27bcf55 - lavfi 2.13.0 - vsrc_buffer.h
  Make av_vsrc_buffer_add_video_buffer_ref() accepts an additional
  flags parameter in input.

2011-06-03 - e977ca2 - lavfi 2.12.0 - avfilter_link_free()
  Add avfilter_link_free() function.

2011-06-02 - 5ad38d9 - lavu 51.4.0 - av_force_cpu_flags()
  Add av_cpu_flags() in libavutil/cpu.h.

2011-05-28 - e71f260 - lavu 51.3.0 - pixdesc.h
  Add av_get_pix_fmt_name() in libavutil/pixdesc.h, and deprecate
  avcodec_get_pix_fmt_name() in libavcodec/avcodec.h in its favor.

2011-05-25 - 39e4206 / 30315a8 - lavf 53.3.0 - avformat.h
  Add fps_probe_size to AVFormatContext.

2011-05-22 - 5ecdfd0 - lavf 53.2.0 - avformat.h
  Introduce avformat_alloc_output_context2() and deprecate
  avformat_alloc_output_context().

2011-05-22 - 83db719 - lavfi 2.10.0 - vsrc_buffer.h
  Make libavfilter/vsrc_buffer.h public.

2011-05-19 - c000a9f - lavfi 2.8.0 - avcodec.h
  Add av_vsrc_buffer_add_frame() to libavfilter/avcodec.h.

2011-05-14 - 9fdf772 - lavfi 2.6.0 - avcodec.h
  Add avfilter_get_video_buffer_ref_from_frame() to libavfilter/avcodec.h.

2011-05-18 - 75a37b5 / 64150ff - lavc 53.7.0 - AVCodecContext.request_sample_fmt
  Add request_sample_fmt field to AVCodecContext.

2011-05-10 - 59eb12f / 188dea1 - lavc 53.6.0 - avcodec.h
  Deprecate AVLPCType and the following fields in
  AVCodecContext: lpc_coeff_precision, prediction_order_method,
  min_partition_order, max_partition_order, lpc_type, lpc_passes.
  Corresponding FLAC encoder options should be used instead.

2011-05-07 - 9fdf772 - lavfi 2.5.0 - avcodec.h
  Add libavfilter/avcodec.h header and avfilter_copy_frame_props()
  function.

2011-05-07 - 18ded93 - lavc 53.5.0 - AVFrame
  Add format field to AVFrame.

2011-05-07 - 22333a6 - lavc 53.4.0 - AVFrame
  Add width and height fields to AVFrame.

2011-05-01 - 35fe66a - lavfi 2.4.0 - avfilter.h
  Rename AVFilterBufferRefVideoProps.pixel_aspect to
  sample_aspect_ratio.

2011-05-01 - 77e9dee - lavc 53.3.0 - AVFrame
  Add a sample_aspect_ratio field to AVFrame.

2011-05-01 - 1ba5727 - lavc 53.2.0 - AVFrame
  Add a pkt_pos field to AVFrame.

2011-04-29 - 35ceaa7 - lavu 51.2.0 - mem.h
  Add av_dynarray_add function for adding
  an element to a dynamic array.

2011-04-26 - d7e5aeb / bebe72f - lavu 51.1.0 - avutil.h
  Add AVPictureType enum and av_get_picture_type_char(), deprecate
  FF_*_TYPE defines and av_get_pict_type_char() defined in
  libavcodec/avcodec.h.

2011-04-26 - d7e5aeb / 10d3940 - lavfi 2.3.0 - avfilter.h
  Add pict_type and key_frame fields to AVFilterBufferRefVideo.

2011-04-26 - d7e5aeb / 7a11c82 - lavfi 2.2.0 - vsrc_buffer
  Add sample_aspect_ratio fields to vsrc_buffer arguments

2011-04-21 - 8772156 / 94f7451 - lavc 53.1.0 - avcodec.h
  Add CODEC_CAP_SLICE_THREADS for codecs supporting sliced threading.

2011-04-15 - lavc 52.120.0 - avcodec.h
  AVPacket structure got additional members for passing side information:
    c407984 / 4de339e introduce side information for AVPacket
    c407984 / 2d8591c make containers pass palette change in AVPacket

2011-04-12 - lavf 52.107.0 - avio.h
  Avio cleanup, part II - deprecate the entire URLContext API:
    c55780d / 175389c add avio_check as a replacement for url_exist
    9891004 / ff1ec0c add avio_pause and avio_seek_time as replacements
            for _av_url_read_fseek/fpause
    d4d0932 / cdc6a87 deprecate av_protocol_next(), avio_enum_protocols
            should be used instead.
    c88caa5 / 80c6e23 rename url_set_interrupt_cb->avio_set_interrupt_cb.
    c88caa5 / f87b1b3 rename open flags: URL_* -> AVIO_*
    d4d0932 / f8270bb add avio_enum_protocols.
    d4d0932 / 5593f03 deprecate URLProtocol.
    d4d0932 / c486dad deprecate URLContext.
    d4d0932 / 026e175 deprecate the typedef for URLInterruptCB
    c88caa5 / 8e76a19 deprecate av_register_protocol2.
    11d7841 / b840484 deprecate URL_PROTOCOL_FLAG_NESTED_SCHEME
    11d7841 / 1305d93 deprecate av_url_read_seek
    11d7841 / fa104e1 deprecate av_url_read_pause
    434f248 / 727c7aa deprecate url_get_filename().
    434f248 / 5958df3 deprecate url_max_packet_size().
    434f248 / 1869ea0 deprecate url_get_file_handle().
    434f248 / 32a97d4 deprecate url_filesize().
    434f248 / e52a914 deprecate url_close().
    434f248 / 58a48c6 deprecate url_seek().
    434f248 / 925e908 deprecate url_write().
    434f248 / dce3756 deprecate url_read_complete().
    434f248 / bc371ac deprecate url_read().
    434f248 / 0589da0 deprecate url_open().
    434f248 / 62eaaea deprecate url_connect.
    434f248 / 5652bb9 deprecate url_alloc.
    434f248 / 333e894 deprecate url_open_protocol
    434f248 / e230705 deprecate url_poll and URLPollEntry

2011-04-08 - lavf 52.106.0 - avformat.h
  Minor avformat.h cleanup:
    d4d0932 / a9bf9d8 deprecate av_guess_image2_codec
    d4d0932 / c3675df rename avf_sdp_create->av_sdp_create

2011-04-03 - lavf 52.105.0 - avio.h
  Large-scale renaming/deprecating of AVIOContext-related functions:
    2cae980 / 724f6a0 deprecate url_fdopen
    2cae980 / 403ee83 deprecate url_open_dyn_packet_buf
    2cae980 / 6dc7d80 rename url_close_dyn_buf       -> avio_close_dyn_buf
    2cae980 / b92c545 rename url_open_dyn_buf        -> avio_open_dyn_buf
    2cae980 / 8978fed introduce an AVIOContext.seekable field as a replacement for
            AVIOContext.is_streamed and url_is_streamed()
    1caa412 / b64030f deprecate get_checksum()
    1caa412 / 4c4427a deprecate init_checksum()
    2fd41c9 / 4ec153b deprecate udp_set_remote_url/get_local_port
    4fa0e24 / 933e90a deprecate av_url_read_fseek/fpause
    4fa0e24 / 8d9769a deprecate url_fileno
    0fecf26 / b7f2fdd rename put_flush_packet -> avio_flush
    0fecf26 / 35f1023 deprecate url_close_buf
    0fecf26 / 83fddae deprecate url_open_buf
    0fecf26 / d9d86e0 rename url_fprintf -> avio_printf
    0fecf26 / 59f65d9 deprecate url_setbufsize
    6947b0c / 3e68b3b deprecate url_ferror
    e8bb2e2 deprecate url_fget_max_packet_size
    76aa876 rename url_fsize -> avio_size
    e519753 deprecate url_fgetc
    655e45e deprecate url_fgets
    a2704c9 rename url_ftell -> avio_tell
    e16ead0 deprecate get_strz() in favor of avio_get_str
    0300db8,2af07d3 rename url_fskip -> avio_skip
    6b4aa5d rename url_fseek -> avio_seek
    61840b4 deprecate put_tag
    22a3212 rename url_fopen/fclose -> avio_open/close.
    0ac8e2b deprecate put_nbyte
    77eb550 rename put_byte          -> avio_w8
                   put_[b/l]e<type>  -> avio_w[b/l]<type>
                   put_buffer        -> avio_write
    b7effd4 rename get_byte          -> avio_r8,
                   get_[b/l]e<type>  -> avio_r[b/l]<type>
                   get_buffer        -> avio_read
    b3db9ce deprecate get_partial_buffer
    8d9ac96 rename av_alloc_put_byte -> avio_alloc_context

2011-03-25 - 27ef7b1 / 34b47d7 - lavc 52.115.0 - AVCodecContext.audio_service_type
  Add audio_service_type field to AVCodecContext.

2011-03-17 - e309fdc - lavu 50.40.0 - pixfmt.h
  Add PIX_FMT_BGR48LE and PIX_FMT_BGR48BE pixel formats

2011-03-02 - 863c471 - lavf  52.103.0 - av_pkt_dump2, av_pkt_dump_log2
  Add new functions av_pkt_dump2, av_pkt_dump_log2 that uses the
  source stream timebase for outputting timestamps. Deprecate
  av_pkt_dump and av_pkt_dump_log.

2011-02-20 - e731b8d - lavf  52.102.0 - avio.h
  * e731b8d - rename init_put_byte() to ffio_init_context(), deprecating the
              original, and move it to a private header so it is no longer
              part of our public API. Instead, use av_alloc_put_byte().
  * ae628ec - rename ByteIOContext to AVIOContext.

2011-02-16 - 09d171b - lavf  52.101.0 - avformat.h
                       lavu  52.39.0  - parseutils.h
  * 610219a - Add av_ prefix to dump_format().
  * f6c7375 - Replace parse_date() in lavf with av_parse_time() in lavu.
  * ab0287f - Move find_info_tag from lavf to lavu and add av_prefix to it.

2011-02-15 - lavu 52.38.0 - merge libavcore
  libavcore is merged back completely into libavutil

2011-02-10 - 55bad0c - lavc 52.113.0 - vbv_delay
  Add vbv_delay field to AVCodecContext

2011-02-14 - 24a83bd - lavf 52.100.0 - AV_DISPOSITION_CLEAN_EFFECTS
  Add AV_DISPOSITION_CLEAN_EFFECTS disposition flag.

2011-02-14 - 910b5b8 - lavfi 1.76.0 - AVFilterLink sample_aspect_ratio
  Add sample_aspect_ratio field to AVFilterLink.

2011-02-10 - 12c14cd - lavf 52.99.0 - AVStream.disposition
  Add AV_DISPOSITION_HEARING_IMPAIRED and AV_DISPOSITION_VISUAL_IMPAIRED.

2011-02-09 - c0b102c - lavc 52.112.0 - avcodec_thread_init()
  Deprecate avcodec_thread_init()/avcodec_thread_free() use; instead
  set thread_count before calling avcodec_open.

2011-02-09 - 37b00b4 - lavc 52.111.0 - threading API
  Add CODEC_CAP_FRAME_THREADS with new restrictions on get_buffer()/
  release_buffer()/draw_horiz_band() callbacks for appropriate codecs.
  Add thread_type and active_thread_type fields to AVCodecContext.

2011-02-08 - 3940caa - lavf 52.98.0 - av_probe_input_buffer
  Add av_probe_input_buffer() to avformat.h for probing format from a
  ByteIOContext.

2011-02-06 - fe174fc - lavf 52.97.0 - avio.h
  Add flag for non-blocking protocols: URL_FLAG_NONBLOCK

2011-02-04 - f124b08 - lavf 52.96.0 - avformat_free_context()
  Add avformat_free_context() in avformat.h.

2011-02-03 - f5b82f4 - lavc 52.109.0 - add CODEC_ID_PRORES
  Add CODEC_ID_PRORES to avcodec.h.

2011-02-03 - fe9a3fb - lavc 52.109.0 - H.264 profile defines
  Add defines for H.264 * Constrained Baseline and Intra profiles

2011-02-02 - lavf 52.95.0
  * 50196a9 - add a new installed header version.h.
  * 4efd5cf, dccbd97, 93b78d1 - add several variants of public
    avio_{put,get}_str* functions.  Deprecate corresponding semi-public
    {put,get}_str*.

2011-02-02 - dfd2a00 - lavu 50.37.0 - log.h
  Make av_dlog public.

2011-01-31 - 7b3ea55 - lavfi 1.76.0 - vsrc_buffer
  Add sample_aspect_ratio fields to vsrc_buffer arguments

2011-01-31 - 910b5b8 - lavfi 1.75.0 - AVFilterLink sample_aspect_ratio
  Add sample_aspect_ratio field to AVFilterLink.

2011-01-15 - a242ac3 - lavfi 1.74.0 - AVFilterBufferRefAudioProps
  Rename AVFilterBufferRefAudioProps.samples_nb to nb_samples.

2011-01-14 - 7f88a5b - lavf 52.93.0 - av_metadata_copy()
  Add av_metadata_copy() in avformat.h.

2011-01-07 - 81c623f - lavc 52.107.0 - deprecate reordered_opaque
  Deprecate reordered_opaque in favor of pkt_pts/dts.

2011-01-07 - 1919fea - lavc 52.106.0 - pkt_dts
  Add pkt_dts to AVFrame, this will in the future allow multithreading decoders
  to not mess up dts.

2011-01-07 - 393cbb9 - lavc 52.105.0 - pkt_pts
  Add pkt_pts to AVFrame.

2011-01-07 - 060ec0a - lavc 52.104.0 - av_get_profile_name()
  Add av_get_profile_name to libavcodec/avcodec.h.

2010-12-27 - 0ccabee - lavfi 1.71.0 - AV_PERM_NEG_LINESIZES
  Add AV_PERM_NEG_LINESIZES in avfilter.h.

2010-12-27 - 9128ae0 - lavf 52.91.0 - av_find_best_stream()
  Add av_find_best_stream to libavformat/avformat.h.

2010-12-27 - 107a7e3 - lavf 52.90.0
  Add AVFMT_NOSTREAMS flag for formats with no streams,
  like e.g. text metadata.

2010-12-22 - 0328b9e - lavu 50.36.0 - file.h
  Add functions av_file_map() and av_file_unmap() in file.h.

2010-12-19 - 0bc55f5 - lavu 50.35.0 - error.h
  Add "not found" error codes:
  AVERROR_DEMUXER_NOT_FOUND
  AVERROR_MUXER_NOT_FOUND
  AVERROR_DECODER_NOT_FOUND
  AVERROR_ENCODER_NOT_FOUND
  AVERROR_PROTOCOL_NOT_FOUND
  AVERROR_FILTER_NOT_FOUND
  AVERROR_BSF_NOT_FOUND
  AVERROR_STREAM_NOT_FOUND

2010-12-09 - c61cdd0 - lavcore 0.16.0 - avcore.h
  Move AV_NOPTS_VALUE, AV_TIME_BASE, AV_TIME_BASE_Q symbols from
  avcodec.h to avcore.h.

2010-12-04 - 16cfc96 - lavc 52.98.0 - CODEC_CAP_NEG_LINESIZES
  Add CODEC_CAP_NEG_LINESIZES codec capability flag in avcodec.h.

2010-12-04 - bb4afa1 - lavu 50.34.0 - av_get_pix_fmt_string()
  Deprecate avcodec_pix_fmt_string() in favor of
  pixdesc.h/av_get_pix_fmt_string().

2010-12-04 - 4da12e3 - lavcore 0.15.0 - av_image_alloc()
  Add av_image_alloc() to libavcore/imgutils.h.

2010-12-02 - 037be76 - lavfi 1.67.0 - avfilter_graph_create_filter()
  Add function avfilter_graph_create_filter() in avfiltergraph.h.

2010-11-25 - 4723bc2 - lavfi 1.65.0 - avfilter_get_video_buffer_ref_from_arrays()
  Add function avfilter_get_video_buffer_ref_from_arrays() in
  avfilter.h.

2010-11-21 - 176a615 - lavcore 0.14.0 - audioconvert.h
  Add a public audio channel API in audioconvert.h, and deprecate the
  corresponding functions in libavcodec:
  avcodec_get_channel_name()
  avcodec_get_channel_layout()
  avcodec_get_channel_layout_string()
  avcodec_channel_layout_num_channels()
  and the CH_* macros defined in libavcodec/avcodec.h.

2010-11-21 - 6bfc268 - lavf 52.85.0 - avformat.h
  Add av_append_packet().

2010-11-21 - a08d918 - lavc 52.97.0 - avcodec.h
  Add av_grow_packet().

2010-11-17 - 0985e1a - lavcore 0.13.0 - parseutils.h
  Add av_parse_color() declared in libavcore/parseutils.h.

2010-11-13 - cb2c971 - lavc 52.95.0 - AVCodecContext
  Add AVCodecContext.subtitle_header and AVCodecContext.subtitle_header_size
  fields.

2010-11-13 - 5aaea02 - lavfi 1.62.0 - avfiltergraph.h
  Make avfiltergraph.h public.

2010-11-13 - 4fcbb2a - lavfi 1.61.0 - avfiltergraph.h
  Remove declarations from avfiltergraph.h for the functions:
  avfilter_graph_check_validity()
  avfilter_graph_config_links()
  avfilter_graph_config_formats()
  which are now internal.
  Use avfilter_graph_config() instead.

2010-11-08 - d2af720 - lavu 50.33.0 - eval.h
  Deprecate functions:
  av_parse_and_eval_expr(),
  av_parse_expr(),
  av_eval_expr(),
  av_free_expr(),
  in favor of the functions:
  av_expr_parse_and_eval(),
  av_expr_parse(),
  av_expr_eval(),
  av_expr_free().

2010-11-08 - 24de0ed - lavfi 1.59.0 - avfilter_free()
  Rename avfilter_destroy() to avfilter_free().
  This change breaks libavfilter API/ABI.

2010-11-07 - 1e80a0e - lavfi 1.58.0 - avfiltergraph.h
  Remove graphparser.h header, move AVFilterInOut and
  avfilter_graph_parse() declarations to libavfilter/avfiltergraph.h.

2010-11-07 - 7313132 - lavfi 1.57.0 - AVFilterInOut
  Rename field AVFilterInOut.filter to AVFilterInOut.filter_ctx.
  This change breaks libavfilter API.

2010-11-04 - 97dd1e4 - lavfi 1.56.0 - avfilter_graph_free()
  Rename avfilter_graph_destroy() to avfilter_graph_free().
  This change breaks libavfilter API/ABI.

2010-11-04 - e15aeea - lavfi 1.55.0 - avfilter_graph_alloc()
  Add avfilter_graph_alloc() to libavfilter/avfiltergraph.h.

2010-11-02 - 6f84cd1 - lavcore 0.12.0 - av_get_bits_per_sample_fmt()
  Add av_get_bits_per_sample_fmt() to libavcore/samplefmt.h and
  deprecate av_get_bits_per_sample_format().

2010-11-02 - d63e456 - lavcore 0.11.0 - samplefmt.h
  Add sample format functions in libavcore/samplefmt.h:
  av_get_sample_fmt_name(),
  av_get_sample_fmt(),
  av_get_sample_fmt_string(),
  and deprecate the corresponding libavcodec/audioconvert.h functions:
  avcodec_get_sample_fmt_name(),
  avcodec_get_sample_fmt(),
  avcodec_sample_fmt_string().

2010-11-02 - 262d1c5 - lavcore 0.10.0 - samplefmt.h
  Define enum AVSampleFormat in libavcore/samplefmt.h, deprecate enum
  SampleFormat.

2010-10-16 - 2a24df9 - lavfi 1.52.0 - avfilter_graph_config()
  Add the function avfilter_graph_config() in avfiltergraph.h.

2010-10-15 - 03700d3 - lavf 52.83.0 - metadata API
  Change demuxers to export metadata in generic format and
  muxers to accept generic format. Deprecate the public
  conversion API.

2010-10-10 - 867ae7a - lavfi 1.49.0 - AVFilterLink.time_base
  Add time_base field to AVFilterLink.

2010-09-27 - c85eef4 - lavu 50.31.0 - av_set_options_string()
  Move av_set_options_string() from libavfilter/parseutils.h to
  libavutil/opt.h.

2010-09-27 - acc0490 - lavfi 1.47.0 - AVFilterLink
  Make the AVFilterLink fields srcpad and dstpad store the pointers to
  the source and destination pads, rather than their indexes.

2010-09-27 - 372e288 - lavu 50.30.0 - av_get_token()
  Move av_get_token() from libavfilter/parseutils.h to
  libavutil/avstring.h.

2010-09-26 - 635d4ae - lsws 0.12.0 - swscale.h
  Add the functions sws_alloc_context() and sws_init_context().

2010-09-26 - 6ed0404 - lavu 50.29.0 - opt.h
  Move libavcodec/opt.h to libavutil/opt.h.

2010-09-24 - 1c1c80f - lavu 50.28.0 - av_log_set_flags()
  Default of av_log() changed due to many problems to the old no repeat
  detection. Read the docs of AV_LOG_SKIP_REPEATED in log.h before
  enabling it for your app!.

2010-09-24 - f66eb58 - lavc 52.90.0 - av_opt_show2()
  Deprecate av_opt_show() in favor or av_opt_show2().

2010-09-14 - bc6f0af - lavu 50.27.0 - av_popcount()
  Add av_popcount() to libavutil/common.h.

2010-09-08 - c6c98d0 - lavu 50.26.0 - av_get_cpu_flags()
  Add av_get_cpu_flags().

2010-09-07 - 34017fd - lavcore 0.9.0 - av_image_copy()
  Add av_image_copy().

2010-09-07 - 9686abb - lavcore 0.8.0 - av_image_copy_plane()
  Add av_image_copy_plane().

2010-09-07 - 9b7269e - lavcore 0.7.0 - imgutils.h
  Adopt hierarchical scheme for the imgutils.h function names,
  deprecate the old names.

2010-09-04 - 7160bb7 - lavu 50.25.0 - AV_CPU_FLAG_*
  Deprecate the FF_MM_* flags defined in libavcodec/avcodec.h in favor
  of the AV_CPU_FLAG_* flags defined in libavutil/cpu.h.

2010-08-26 - 5da19b5 - lavc 52.87.0 - avcodec_get_channel_layout()
  Add avcodec_get_channel_layout() in audioconvert.h.

2010-08-20 - e344336 - lavcore 0.6.0 - av_fill_image_max_pixsteps()
  Rename av_fill_image_max_pixstep() to av_fill_image_max_pixsteps().

2010-08-18 - a6ddf8b - lavcore 0.5.0 - av_fill_image_max_pixstep()
  Add av_fill_image_max_pixstep() in imgutils.h.

2010-08-17 - 4f2d2e4 - lavu 50.24.0 - AV_NE()
  Add the AV_NE macro.

2010-08-17 - ad2c950 - lavfi 1.36.0 - audio framework
  Implement AVFilterBufferRefAudioProps struct for audio properties,
  get_audio_buffer(), filter_samples() functions and related changes.

2010-08-12 - 81c1eca - lavcore 0.4.0 - av_get_image_linesize()
  Add av_get_image_linesize() in imgutils.h.

2010-08-11 - c1db7bf - lavfi 1.34.0 - AVFilterBufferRef
  Resize data and linesize arrays in AVFilterBufferRef to 8.

  This change breaks libavfilter API/ABI.

2010-08-11 - 9f08d80 - lavc 52.85.0 - av_picture_data_copy()
  Add av_picture_data_copy in avcodec.h.

2010-08-11 - 84c0386 - lavfi 1.33.0 - avfilter_open()
  Change avfilter_open() signature:
  AVFilterContext *avfilter_open(AVFilter *filter, const char *inst_name) ->
  int avfilter_open(AVFilterContext **filter_ctx, AVFilter *filter, const char *inst_name);

  This change breaks libavfilter API/ABI.

2010-08-11 - cc80caf - lavfi 1.32.0 - AVFilterBufferRef
  Add a type field to AVFilterBufferRef, and move video specific
  properties to AVFilterBufferRefVideoProps.

  This change breaks libavfilter API/ABI.

2010-08-07 - 5d4890d - lavfi 1.31.0 - AVFilterLink
  Rename AVFilterLink fields:
  AVFilterLink.srcpic    ->  AVFilterLink.src_buf
  AVFilterLink.cur_pic   ->  AVFilterLink.cur_buf
  AVFilterLink.outpic    ->  AVFilterLink.out_buf

2010-08-07 - 7fce481 - lavfi 1.30.0
  Rename functions and fields:
  avfilter_(un)ref_pic       -> avfilter_(un)ref_buffer
  avfilter_copy_picref_props -> avfilter_copy_buffer_ref_props
  AVFilterBufferRef.pic      -> AVFilterBufferRef.buffer

2010-08-07 - ecc8dad - lavfi 1.29.0 - AVFilterBufferRef
  Rename AVFilterPicRef to AVFilterBufferRef.

2010-08-07 - d54e094 - lavfi 1.28.0 - AVFilterBuffer
  Move format field from AVFilterBuffer to AVFilterPicRef.

2010-08-06 - bf176f5 - lavcore 0.3.0 - av_check_image_size()
  Deprecate avcodec_check_dimensions() in favor of the function
  av_check_image_size() defined in libavcore/imgutils.h.

2010-07-30 - 56b5e9d - lavfi 1.27.0 - AVFilterBuffer
  Increase size of the arrays AVFilterBuffer.data and
  AVFilterBuffer.linesize from 4 to 8.

  This change breaks libavfilter ABI.

2010-07-29 - e7bd48a - lavcore 0.2.0 - imgutils.h
  Add functions av_fill_image_linesizes() and
  av_fill_image_pointers(), declared in libavcore/imgutils.h.

2010-07-27 - 126b638 - lavcore 0.1.0 - parseutils.h
  Deprecate av_parse_video_frame_size() and av_parse_video_frame_rate()
  defined in libavcodec in favor of the newly added functions
  av_parse_video_size() and av_parse_video_rate() declared in
  libavcore/parseutils.h.

2010-07-23 - 4485247 - lavu 50.23.0 - mathematics.h
  Add the M_PHI constant definition.

2010-07-22 - bdab614 - lavfi 1.26.0 - media format generalization
  Add a type field to AVFilterLink.

  Change the field types:
  enum PixelFormat format   -> int format   in AVFilterBuffer
  enum PixelFormat *formats -> int *formats in AVFilterFormats
  enum PixelFormat *format  -> int format   in AVFilterLink

  Change the function signatures:
  AVFilterFormats *avfilter_make_format_list(const enum PixelFormat *pix_fmts); ->
  AVFilterFormats *avfilter_make_format_list(const int *fmts);

  int avfilter_add_colorspace(AVFilterFormats **avff, enum PixelFormat pix_fmt); ->
  int avfilter_add_format    (AVFilterFormats **avff, int fmt);

  AVFilterFormats *avfilter_all_colorspaces(void); ->
  AVFilterFormats *avfilter_all_formats    (enum AVMediaType type);

  This change breaks libavfilter API/ABI.

2010-07-21 - aac6ca6 - lavcore 0.0.0
  Add libavcore.

2010-07-17 - b5c582f - lavfi 1.25.0 - AVFilterBuffer
  Remove w and h fields from AVFilterBuffer.

2010-07-17 - f0d77b2 - lavfi 1.24.0 - AVFilterBuffer
  Rename AVFilterPic to AVFilterBuffer.

2010-07-17 - 57fe80f - lavf 52.74.0 - url_fskip()
  Make url_fskip() return an int error code instead of void.

2010-07-11 - 23940f1 - lavc 52.83.0
  Add AVCodecContext.lpc_type and AVCodecContext.lpc_passes fields.
  Add AVLPCType enum.
  Deprecate AVCodecContext.use_lpc.

2010-07-11 - e1d7c88 - lavc 52.82.0 - avsubtitle_free()
  Add a function for free the contents of a AVSubtitle generated by
  avcodec_decode_subtitle.

2010-07-11 - b91d08f - lavu 50.22.0 - bswap.h and intreadwrite.h
  Make the bswap.h and intreadwrite.h API public.

2010-07-08 - ce1cd1c - lavu 50.21.0 - pixdesc.h
  Rename read/write_line() to av_read/write_image_line().

2010-07-07 - 4d508e4 - lavfi 1.21.0 - avfilter_copy_picref_props()
  Add avfilter_copy_picref_props().

2010-07-03 - 2d525ef - lavc 52.79.0
  Add FF_COMPLIANCE_UNOFFICIAL and change all instances of
  FF_COMPLIANCE_INOFFICIAL to use FF_COMPLIANCE_UNOFFICIAL.

2010-07-02 - 89eec74 - lavu 50.20.0 - lfg.h
  Export av_lfg_init(), av_lfg_get(), av_mlfg_get(), and av_bmg_get() through
  lfg.h.

2010-06-28 - a52e2c3 - lavfi 1.20.1 - av_parse_color()
  Extend av_parse_color() syntax, make it accept an alpha value specifier and
  set the alpha value to 255 by default.

2010-06-22 - 735cf6b - lavf 52.71.0 - URLProtocol.priv_data_size, priv_data_class
  Add priv_data_size and priv_data_class to URLProtocol.

2010-06-22 - ffbb289 - lavf 52.70.0 - url_alloc(), url_connect()
  Add url_alloc() and url_connect().

2010-06-22 - 9b07a2d - lavf 52.69.0 - av_register_protocol2()
  Add av_register_protocol2(), deprecating av_register_protocol().

2010-06-09 - 65db058 - lavu 50.19.0 - av_compare_mod()
  Add av_compare_mod() to libavutil/mathematics.h.

2010-06-05 - 0b99215 - lavu 50.18.0 - eval API
  Make the eval API public.

2010-06-04 - 31878fc - lavu 50.17.0 - AV_BASE64_SIZE
  Add AV_BASE64_SIZE() macro.

2010-06-02 - 7e566bb - lavc 52.73.0 - av_get_codec_tag_string()
  Add av_get_codec_tag_string().


-------- 8< --------- FFmpeg 0.6 was cut here -------- 8< ---------

2010-06-01 - 2b99142 - lsws 0.11.0 - convertPalette API
  Add sws_convertPalette8ToPacked32() and sws_convertPalette8ToPacked24().

2010-05-26 - 93ebfee - lavc 52.72.0 - CODEC_CAP_EXPERIMENTAL
  Add CODEC_CAP_EXPERIMENTAL flag.
  NOTE: this was backported to 0.6

2010-05-23 - 9977863 - lavu 50.16.0 - av_get_random_seed()
  Add av_get_random_seed().

2010-05-18 - 796ac23 - lavf 52.63.0 - AVFMT_FLAG_RTP_HINT
  Add AVFMT_FLAG_RTP_HINT as possible value for AVFormatContext.flags.
  NOTE: this was backported to 0.6

2010-05-09 - b6bc205 - lavfi 1.20.0 - AVFilterPicRef
  Add interlaced and top_field_first fields to AVFilterPicRef.

2010-05-01 - 8e2ee18 - lavf 52.62.0 - probe function
  Add av_probe_input_format2 to API, it allows ignoring probe
  results below given score and returns the actual probe score.

2010-04-01 - 3dd6180 - lavf 52.61.0 - metadata API
  Add a flag for av_metadata_set2() to disable overwriting of
  existing tags.

2010-04-01 - 0fb49b5 - lavc 52.66.0
  Add avcodec_get_edge_width().

2010-03-31 - d103218 - lavc 52.65.0
  Add avcodec_copy_context().

2010-03-31 - 1a70d12 - lavf 52.60.0 - av_match_ext()
  Make av_match_ext() public.

2010-03-31 - 1149150 - lavu 50.14.0 - AVMediaType
  Move AVMediaType enum from libavcodec to libavutil.

2010-03-31 - 72415b2 - lavc 52.64.0 - AVMediaType
  Define AVMediaType enum, and use it instead of enum CodecType, which
  is deprecated and will be dropped at the next major bump.

2010-03-25 - 8795823 - lavu 50.13.0 - av_strerror()
  Implement av_strerror().

2010-03-23 - e1484eb - lavc 52.60.0 - av_dct_init()
  Support DCT-I and DST-I.

2010-03-15 - b8819c8 - lavf 52.56.0 - AVFormatContext.start_time_realtime
  Add AVFormatContext.start_time_realtime field.

2010-03-13 - 5bb5c1d - lavfi 1.18.0 - AVFilterPicRef.pos
  Add AVFilterPicRef.pos field.

2010-03-13 - 60c144f - lavu 50.12.0 - error.h
  Move error code definitions from libavcodec/avcodec.h to
  the new public header libavutil/error.h.

2010-03-07 - c709483 - lavc 52.56.0 - avfft.h
  Add public FFT interface.

2010-03-06 - ac6ef86 - lavu 50.11.0 - av_stristr()
  Add av_stristr().

2010-03-03 - 4b83fc0 - lavu 50.10.0 - av_tree_enumerate()
  Add av_tree_enumerate().

2010-02-07 - b687c1a - lavu 50.9.0 - av_compare_ts()
  Add av_compare_ts().

2010-02-05 - 3f3dc76 - lsws 0.10.0 - sws_getCoefficients()
  Add sws_getCoefficients().

2010-02-01 - ca76a11 - lavf 52.50.0 - metadata API
  Add a list of generic tag names, change 'author' -> 'artist',
  'year' -> 'date'.

2010-01-30 - 80a07f6 - lavu 50.8.0 - av_get_pix_fmt()
  Add av_get_pix_fmt().

2010-01-21 - 01cc47d - lsws 0.9.0 - sws_scale()
  Change constness attributes of sws_scale() parameters.

2010-01-10 - 3fb8e77 - lavfi 1.15.0 - avfilter_graph_config_links()
  Add a log_ctx parameter to avfilter_graph_config_links().

2010-01-07 - 8e9767f - lsws 0.8.0 - sws_isSupported{In,Out}put()
  Add sws_isSupportedInput() and sws_isSupportedOutput() functions.

2010-01-06 - c1d662f - lavfi 1.14.0 - avfilter_add_colorspace()
  Change the avfilter_add_colorspace() signature, make it accept an
  (AVFilterFormats **) rather than an (AVFilterFormats *) as before.

2010-01-03 - 4fd1f18 - lavfi 1.13.0 - avfilter_add_colorspace()
  Add avfilter_add_colorspace().

2010-01-02 - 8eb631f - lavf 52.46.0 - av_match_ext()
  Add av_match_ext(), it should be used in place of match_ext().

2010-01-01 - a1f547b - lavf 52.45.0 - av_guess_format()
  Add av_guess_format(), it should be used in place of guess_format().

2009-12-13 - a181981 - lavf 52.43.0 - metadata API
  Add av_metadata_set2(), AV_METADATA_DONT_STRDUP_KEY and
  AV_METADATA_DONT_STRDUP_VAL.

2009-12-13 - 277c733 - lavu 50.7.0 - avstring.h API
  Add av_d2str().

2009-12-13 - 02b398e - lavc 52.42.0 - AVStream
  Add avg_frame_rate.

2009-12-12 - 3ba69a1 - lavu 50.6.0 - av_bmg_next()
  Introduce the av_bmg_next() function.

2009-12-05 - a13a543 - lavfi 1.12.0 - avfilter_draw_slice()
  Add a slice_dir parameter to avfilter_draw_slice().

2009-11-26 - 4cc3f6a - lavfi 1.11.0 - AVFilter
  Remove the next field from AVFilter, this is not anymore required.

2009-11-25 - 1433c4a - lavfi 1.10.0 - avfilter_next()
  Introduce the avfilter_next() function.

2009-11-25 - 86a60fa - lavfi 1.9.0 - avfilter_register()
  Change the signature of avfilter_register() to make it return an
  int. This is required since now the registration operation may fail.

2009-11-25 - 74a0059 - lavu 50.5.0 - pixdesc.h API
  Make the pixdesc.h API public.

2009-10-27 - 243110f - lavfi 1.5.0 - AVFilter.next
  Add a next field to AVFilter, this is used for simplifying the
  registration and management of the registered filters.

2009-10-23 - cccd292 - lavfi 1.4.1 - AVFilter.description
  Add a description field to AVFilter.

2009-10-19 - 6b5dc05 - lavfi 1.3.0 - avfilter_make_format_list()
  Change the interface of avfilter_make_format_list() from
  avfilter_make_format_list(int n, ...) to
  avfilter_make_format_list(enum PixelFormat *pix_fmts).

2009-10-18 - 0eb4ff9 - lavfi 1.0.0 - avfilter_get_video_buffer()
  Make avfilter_get_video_buffer() recursive and add the w and h
  parameters to it.

2009-10-07 - 46c40e4 - lavfi 0.5.1 - AVFilterPic
  Add w and h fields to AVFilterPic.

2009-06-22 - 92400be - lavf 52.34.1 - AVFormatContext.packet_size
  This is now an unsigned int instead of a signed int.

2009-06-19 - a4276ba - lavc 52.32.0 - AVSubtitle.pts
  Add a pts field to AVSubtitle which gives the subtitle packet pts
  in AV_TIME_BASE. Some subtitle de-/encoders (e.g. XSUB) will
  not work right without this.

2009-06-03 - 8f3f2e0 - lavc 52.30.2 - AV_PKT_FLAG_KEY
  PKT_FLAG_KEY has been deprecated and will be dropped at the next
  major version. Use AV_PKT_FLAG_KEY instead.

2009-06-01 - f988ce6 - lavc 52.30.0 - av_lockmgr_register()
  av_lockmgr_register() can be used to register a callback function
  that lavc (and in the future, libraries that depend on lavc) can use
  to implement mutexes. The application should provide a callback function
  that implements the AV_LOCK_* operations described in avcodec.h.
  When the lock manager is registered, FFmpeg is guaranteed to behave
  correctly in a multi-threaded application.

2009-04-30 - ce1d9c8 - lavc 52.28.0 - av_free_packet()
  av_free_packet() is no longer an inline function. It is now exported.

2009-04-11 - 80d403f - lavc 52.25.0 - deprecate av_destruct_packet_nofree()
  Please use NULL instead. This has been supported since r16506
  (lavf > 52.23.1, lavc > 52.10.0).

2009-04-07 - 7a00bba - lavc 52.23.0 - avcodec_decode_video/audio/subtitle
  The old decoding functions are deprecated, all new code should use the
  new functions avcodec_decode_video2(), avcodec_decode_audio3() and
  avcodec_decode_subtitle2(). These new functions take an AVPacket *pkt
  argument instead of a const uint8_t *buf / int buf_size pair.

2009-04-03 - 7b09db3 - lavu 50.3.0 - av_fifo_space()
  Introduce the av_fifo_space() function.

2009-04-02 - fabd246 - lavc 52.23.0 - AVPacket
  Move AVPacket declaration from libavformat/avformat.h to
  libavcodec/avcodec.h.

2009-03-22 - 6e08ca9 - lavu 50.2.0 - RGB32 pixel formats
  Convert the pixel formats PIX_FMT_ARGB, PIX_FMT_RGBA, PIX_FMT_ABGR,
  PIX_FMT_BGRA, which were defined as macros, into enum PixelFormat values.
  Conversely PIX_FMT_RGB32, PIX_FMT_RGB32_1, PIX_FMT_BGR32 and
  PIX_FMT_BGR32_1 are now macros.
  avcodec_get_pix_fmt() now recognizes the "rgb32" and "bgr32" aliases.
  Re-sort the enum PixelFormat list accordingly.
  This change breaks API/ABI backward compatibility.

2009-03-22 - f82674e - lavu 50.1.0 - PIX_FMT_RGB5X5 endian variants
  Add the enum PixelFormat values:
  PIX_FMT_RGB565BE, PIX_FMT_RGB565LE, PIX_FMT_RGB555BE, PIX_FMT_RGB555LE,
  PIX_FMT_BGR565BE, PIX_FMT_BGR565LE, PIX_FMT_BGR555BE, PIX_FMT_BGR555LE.

2009-03-21 - ee6624e - lavu 50.0.0  - av_random*
  The Mersenne Twister PRNG implemented through the av_random* functions
  was removed. Use the lagged Fibonacci PRNG through the av_lfg* functions
  instead.

2009-03-08 - 41dd680 - lavu 50.0.0  - AVFifoBuffer
  av_fifo_init, av_fifo_read, av_fifo_write and av_fifo_realloc were dropped
  and replaced by av_fifo_alloc, av_fifo_generic_read, av_fifo_generic_write
  and av_fifo_realloc2.
  In addition, the order of the function arguments of av_fifo_generic_read
  was changed to match av_fifo_generic_write.
  The AVFifoBuffer/struct AVFifoBuffer may only be used in an opaque way by
  applications, they may not use sizeof() or directly access members.

2009-03-01 - ec26457 - lavf 52.31.0 - Generic metadata API
  Introduce a new metadata API (see av_metadata_get() and friends).
  The old API is now deprecated and should not be used anymore. This especially
  includes the following structure fields:
    - AVFormatContext.title
    - AVFormatContext.author
    - AVFormatContext.copyright
    - AVFormatContext.comment
    - AVFormatContext.album
    - AVFormatContext.year
    - AVFormatContext.track
    - AVFormatContext.genre
    - AVStream.language
    - AVStream.filename
    - AVProgram.provider_name
    - AVProgram.name
    - AVChapter.title<|MERGE_RESOLUTION|>--- conflicted
+++ resolved
@@ -15,16 +15,12 @@
 
 API changes, most recent first:
 
-<<<<<<< HEAD
+2016-06-26 - xxxxxxx / e47b8bb - lavc 57.48.101 / 57.19.1 - avcodec.h
+  Adjust values for JPEG 2000 profiles.
+
 -------- 8< --------- FFmpeg 3.1 was cut here -------- 8< ---------
 
 2016-06-23 - 5d75e46 / db7968b - lavf 57.40.100 / 57.7.0 - avio.h
-=======
-2016-xx-xx - xxxxxxx - lavc 57.19.1 - avcodec.h
-  Adjust values for JPEG 2000 profiles.
-
-2016-xx-xx - xxxxxxx - lavf 57.7.0 - avio.h
->>>>>>> e47b8bbf
   Add AVIODataMarkerType, write_data_type, ignore_boundary_point and
   avio_write_marker.
 
