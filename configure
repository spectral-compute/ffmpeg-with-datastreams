--- conflicted
+++ resolved
@@ -1390,11 +1390,8 @@
     arpa_inet_h
     asm_mod_q
     asm_mod_y
-<<<<<<< HEAD
     asm_types_h
-=======
     atomics_native
->>>>>>> f9f6402e
     attribute_may_alias
     attribute_packed
     cdio_paranoia_h
@@ -3916,15 +3913,13 @@
     fi
 done
 
-<<<<<<< HEAD
 if enabled pthreads; then
   check_func pthread_cancel
 fi
-=======
+
 enabled sync_val_compare_and_swap && enable atomics_gcc
 enabled machine_rw_barrier && enable atomics_suncc
 enabled MemoryBarrier && enable atomics_win32
->>>>>>> f9f6402e
 
 check_lib math.h sin -lm && LIBM="-lm"
 disabled crystalhd || check_lib libcrystalhd/libcrystalhd_if.h DtsCrystalHDVersion -lcrystalhd || disable crystalhd
@@ -4265,12 +4260,9 @@
     ;;
 esac
 
+enable frame_thread_encoder
 enabled_any $THREADS_LIST      && enable threads
-<<<<<<< HEAD
-enable frame_thread_encoder
-=======
 enabled_any $ATOMICS_LIST      && enable atomics_native
->>>>>>> f9f6402e
 
 enabled asm || { arch=c; disable $ARCH_LIST $ARCH_EXT_LIST; }
 
