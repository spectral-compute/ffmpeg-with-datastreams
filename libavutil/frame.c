/*
 *
 * This file is part of FFmpeg.
 *
 * FFmpeg is free software; you can redistribute it and/or
 * modify it under the terms of the GNU Lesser General Public
 * License as published by the Free Software Foundation; either
 * version 2.1 of the License, or (at your option) any later version.
 *
 * FFmpeg is distributed in the hope that it will be useful,
 * but WITHOUT ANY WARRANTY; without even the implied warranty of
 * MERCHANTABILITY or FITNESS FOR A PARTICULAR PURPOSE.  See the GNU
 * Lesser General Public License for more details.
 *
 * You should have received a copy of the GNU Lesser General Public
 * License along with FFmpeg; if not, write to the Free Software
 * Foundation, Inc., 51 Franklin Street, Fifth Floor, Boston, MA 02110-1301 USA
 */

#include "channel_layout.h"
#include "avassert.h"
#include "buffer.h"
#include "common.h"
#include "dict.h"
#include "frame.h"
#include "imgutils.h"
#include "mem.h"
#include "samplefmt.h"

MAKE_ACCESSORS(AVFrame, frame, int64_t, best_effort_timestamp)
MAKE_ACCESSORS(AVFrame, frame, int64_t, pkt_duration)
MAKE_ACCESSORS(AVFrame, frame, int64_t, pkt_pos)
MAKE_ACCESSORS(AVFrame, frame, int64_t, channel_layout)
MAKE_ACCESSORS(AVFrame, frame, int,     channels)
MAKE_ACCESSORS(AVFrame, frame, int,     sample_rate)
MAKE_ACCESSORS(AVFrame, frame, AVDictionary *, metadata)
MAKE_ACCESSORS(AVFrame, frame, int,     decode_error_flags)
MAKE_ACCESSORS(AVFrame, frame, int,     pkt_size)
MAKE_ACCESSORS(AVFrame, frame, enum AVColorSpace, colorspace)
MAKE_ACCESSORS(AVFrame, frame, enum AVColorRange, color_range)

#define CHECK_CHANNELS_CONSISTENCY(frame) \
    av_assert2(!(frame)->channel_layout || \
               (frame)->channels == \
               av_get_channel_layout_nb_channels((frame)->channel_layout))

AVDictionary **avpriv_frame_get_metadatap(AVFrame *frame) {return &frame->metadata;};

int av_frame_set_qp_table(AVFrame *f, AVBufferRef *buf, int stride, int qp_type)
{
    av_buffer_unref(&f->qp_table_buf);

    f->qp_table_buf = buf;

    f->qscale_table = buf->data;
    f->qstride      = stride;
    f->qscale_type  = qp_type;

    return 0;
}

int8_t *av_frame_get_qp_table(AVFrame *f, int *stride, int *type)
{
    *stride = f->qstride;
    *type   = f->qscale_type;

    if (!f->qp_table_buf)
        return NULL;

    return f->qp_table_buf->data;
}

const char *av_get_colorspace_name(enum AVColorSpace val)
{
    static const char *name[] = {
        [AVCOL_SPC_RGB]       = "GBR",
        [AVCOL_SPC_BT709]     = "bt709",
        [AVCOL_SPC_FCC]       = "fcc",
        [AVCOL_SPC_BT470BG]   = "bt470bg",
        [AVCOL_SPC_SMPTE170M] = "smpte170m",
        [AVCOL_SPC_SMPTE240M] = "smpte240m",
        [AVCOL_SPC_YCOCG]     = "YCgCo",
    };
    if ((unsigned)val >= FF_ARRAY_ELEMS(name))
        return NULL;
    return name[val];
}

static void get_frame_defaults(AVFrame *frame)
{
    if (frame->extended_data != frame->data)
        av_freep(&frame->extended_data);

    memset(frame, 0, sizeof(*frame));

    frame->pts                   =
    frame->pkt_dts               =
    frame->pkt_pts               = AV_NOPTS_VALUE;
    av_frame_set_best_effort_timestamp(frame, AV_NOPTS_VALUE);
    av_frame_set_pkt_duration         (frame, 0);
    av_frame_set_pkt_pos              (frame, -1);
    av_frame_set_pkt_size             (frame, -1);
    frame->key_frame           = 1;
    frame->sample_aspect_ratio = (AVRational){ 0, 1 };
    frame->format              = -1; /* unknown */
    frame->colorspace          = AVCOL_SPC_UNSPECIFIED;
    frame->extended_data       = frame->data;
#if FF_API_AVFRAME_COLORSPACE
    frame->color_primaries     = AVCOL_PRI_UNSPECIFIED;
    frame->color_trc           = AVCOL_TRC_UNSPECIFIED;
    frame->colorspace          = AVCOL_SPC_UNSPECIFIED;
    frame->color_range         = AVCOL_RANGE_UNSPECIFIED;
    frame->chroma_location     = AVCHROMA_LOC_UNSPECIFIED;
#endif
}

AVFrame *av_frame_alloc(void)
{
    AVFrame *frame = av_mallocz(sizeof(*frame));

    if (!frame)
        return NULL;

    frame->extended_data = NULL;
    get_frame_defaults(frame);

    return frame;
}

void av_frame_free(AVFrame **frame)
{
    if (!frame || !*frame)
        return;

    av_frame_unref(*frame);
    av_freep(frame);
}

static int get_video_buffer(AVFrame *frame, int align)
{
    const AVPixFmtDescriptor *desc = av_pix_fmt_desc_get(frame->format);
    int ret, i;

    if (!desc)
        return AVERROR(EINVAL);

    if ((ret = av_image_check_size(frame->width, frame->height, 0, NULL)) < 0)
        return ret;

    if (!frame->linesize[0]) {
        for(i=1; i<=align; i+=i) {
            ret = av_image_fill_linesizes(frame->linesize, frame->format,
                                          FFALIGN(frame->width, i));
            if (ret < 0)
                return ret;
            if (!(frame->linesize[0] & (align-1)))
                break;
        }

        for (i = 0; i < 4 && frame->linesize[i]; i++)
            frame->linesize[i] = FFALIGN(frame->linesize[i], align);
    }

    for (i = 0; i < 4 && frame->linesize[i]; i++) {
        int h = FFALIGN(frame->height, 32);
        if (i == 1 || i == 2)
            h = FF_CEIL_RSHIFT(h, desc->log2_chroma_h);

        frame->buf[i] = av_buffer_alloc(frame->linesize[i] * h + 16 + 16/*STRIDE_ALIGN*/ - 1);
        if (!frame->buf[i])
            goto fail;

        frame->data[i] = frame->buf[i]->data;
    }
    if (desc->flags & AV_PIX_FMT_FLAG_PAL || desc->flags & AV_PIX_FMT_FLAG_PSEUDOPAL) {
        av_buffer_unref(&frame->buf[1]);
        frame->buf[1] = av_buffer_alloc(1024);
        if (!frame->buf[1])
            goto fail;
        frame->data[1] = frame->buf[1]->data;
    }

    frame->extended_data = frame->data;

    return 0;
fail:
    av_frame_unref(frame);
    return AVERROR(ENOMEM);
}

static int get_audio_buffer(AVFrame *frame, int align)
{
    int channels;
    int planar   = av_sample_fmt_is_planar(frame->format);
    int planes;
    int ret, i;

    if (!frame->channels)
        frame->channels = av_get_channel_layout_nb_channels(frame->channel_layout);

    channels = frame->channels;
    planes = planar ? channels : 1;

    CHECK_CHANNELS_CONSISTENCY(frame);
    if (!frame->linesize[0]) {
        ret = av_samples_get_buffer_size(&frame->linesize[0], channels,
                                         frame->nb_samples, frame->format,
                                         align);
        if (ret < 0)
            return ret;
    }

    if (planes > AV_NUM_DATA_POINTERS) {
        frame->extended_data = av_mallocz_array(planes,
                                          sizeof(*frame->extended_data));
        frame->extended_buf  = av_mallocz_array((planes - AV_NUM_DATA_POINTERS),
                                          sizeof(*frame->extended_buf));
        if (!frame->extended_data || !frame->extended_buf) {
            av_freep(&frame->extended_data);
            av_freep(&frame->extended_buf);
            return AVERROR(ENOMEM);
        }
        frame->nb_extended_buf = planes - AV_NUM_DATA_POINTERS;
    } else
        frame->extended_data = frame->data;

    for (i = 0; i < FFMIN(planes, AV_NUM_DATA_POINTERS); i++) {
        frame->buf[i] = av_buffer_alloc(frame->linesize[0]);
        if (!frame->buf[i]) {
            av_frame_unref(frame);
            return AVERROR(ENOMEM);
        }
        frame->extended_data[i] = frame->data[i] = frame->buf[i]->data;
    }
    for (i = 0; i < planes - AV_NUM_DATA_POINTERS; i++) {
        frame->extended_buf[i] = av_buffer_alloc(frame->linesize[0]);
        if (!frame->extended_buf[i]) {
            av_frame_unref(frame);
            return AVERROR(ENOMEM);
        }
        frame->extended_data[i + AV_NUM_DATA_POINTERS] = frame->extended_buf[i]->data;
    }
    return 0;

}

int av_frame_get_buffer(AVFrame *frame, int align)
{
    if (frame->format < 0)
        return AVERROR(EINVAL);

    if (frame->width > 0 && frame->height > 0)
        return get_video_buffer(frame, align);
    else if (frame->nb_samples > 0 && (frame->channel_layout || frame->channels > 0))
        return get_audio_buffer(frame, align);

    return AVERROR(EINVAL);
}

int av_frame_ref(AVFrame *dst, const AVFrame *src)
{
    int i, ret = 0;

    dst->format         = src->format;
    dst->width          = src->width;
    dst->height         = src->height;
    dst->channels       = src->channels;
    dst->channel_layout = src->channel_layout;
    dst->nb_samples     = src->nb_samples;

    ret = av_frame_copy_props(dst, src);
    if (ret < 0)
        return ret;

    /* duplicate the frame data if it's not refcounted */
    if (!src->buf[0]) {
        ret = av_frame_get_buffer(dst, 32);
        if (ret < 0)
            return ret;

        ret = av_frame_copy(dst, src);
        if (ret < 0)
            av_frame_unref(dst);

        return ret;
    }

    /* ref the buffers */
    for (i = 0; i < FF_ARRAY_ELEMS(src->buf); i++) {
        if (!src->buf[i])
            continue;
        dst->buf[i] = av_buffer_ref(src->buf[i]);
        if (!dst->buf[i]) {
            ret = AVERROR(ENOMEM);
            goto fail;
        }
    }

    if (src->extended_buf) {
        dst->extended_buf = av_mallocz_array(sizeof(*dst->extended_buf),
                                       src->nb_extended_buf);
        if (!dst->extended_buf) {
            ret = AVERROR(ENOMEM);
            goto fail;
        }
        dst->nb_extended_buf = src->nb_extended_buf;

        for (i = 0; i < src->nb_extended_buf; i++) {
            dst->extended_buf[i] = av_buffer_ref(src->extended_buf[i]);
            if (!dst->extended_buf[i]) {
                ret = AVERROR(ENOMEM);
                goto fail;
            }
        }
    }

    /* duplicate extended data */
    if (src->extended_data != src->data) {
        int ch = src->channels;

        if (!ch) {
            ret = AVERROR(EINVAL);
            goto fail;
        }
        CHECK_CHANNELS_CONSISTENCY(src);

        dst->extended_data = av_malloc_array(sizeof(*dst->extended_data), ch);
        if (!dst->extended_data) {
            ret = AVERROR(ENOMEM);
            goto fail;
        }
        memcpy(dst->extended_data, src->extended_data, sizeof(*src->extended_data) * ch);
    } else
        dst->extended_data = dst->data;

    memcpy(dst->data,     src->data,     sizeof(src->data));
    memcpy(dst->linesize, src->linesize, sizeof(src->linesize));

    return 0;

fail:
    av_frame_unref(dst);
    return ret;
}

AVFrame *av_frame_clone(const AVFrame *src)
{
    AVFrame *ret = av_frame_alloc();

    if (!ret)
        return NULL;

    if (av_frame_ref(ret, src) < 0)
        av_frame_free(&ret);

    return ret;
}

void av_frame_unref(AVFrame *frame)
{
    int i;

    for (i = 0; i < frame->nb_side_data; i++) {
        av_freep(&frame->side_data[i]->data);
        av_dict_free(&frame->side_data[i]->metadata);
        av_freep(&frame->side_data[i]);
    }
    av_freep(&frame->side_data);

    for (i = 0; i < FF_ARRAY_ELEMS(frame->buf); i++)
        av_buffer_unref(&frame->buf[i]);
    for (i = 0; i < frame->nb_extended_buf; i++)
        av_buffer_unref(&frame->extended_buf[i]);
    av_freep(&frame->extended_buf);
    av_dict_free(&frame->metadata);
    av_buffer_unref(&frame->qp_table_buf);

    get_frame_defaults(frame);
}

void av_frame_move_ref(AVFrame *dst, AVFrame *src)
{
    *dst = *src;
    if (src->extended_data == src->data)
        dst->extended_data = dst->data;
    memset(src, 0, sizeof(*src));
    get_frame_defaults(src);
}

int av_frame_is_writable(AVFrame *frame)
{
    int i, ret = 1;

    /* assume non-refcounted frames are not writable */
    if (!frame->buf[0])
        return 0;

    for (i = 0; i < FF_ARRAY_ELEMS(frame->buf); i++)
        if (frame->buf[i])
            ret &= !!av_buffer_is_writable(frame->buf[i]);
    for (i = 0; i < frame->nb_extended_buf; i++)
        ret &= !!av_buffer_is_writable(frame->extended_buf[i]);

    return ret;
}

int av_frame_make_writable(AVFrame *frame)
{
    AVFrame tmp;
    int ret;

    if (!frame->buf[0])
        return AVERROR(EINVAL);

    if (av_frame_is_writable(frame))
        return 0;

    memset(&tmp, 0, sizeof(tmp));
    tmp.format         = frame->format;
    tmp.width          = frame->width;
    tmp.height         = frame->height;
    tmp.channels       = frame->channels;
    tmp.channel_layout = frame->channel_layout;
    tmp.nb_samples     = frame->nb_samples;
    ret = av_frame_get_buffer(&tmp, 32);
    if (ret < 0)
        return ret;

    ret = av_frame_copy(&tmp, frame);
    if (ret < 0) {
        av_frame_unref(&tmp);
        return ret;
    }

    ret = av_frame_copy_props(&tmp, frame);
    if (ret < 0) {
        av_frame_unref(&tmp);
        return ret;
    }

    av_frame_unref(frame);

    *frame = tmp;
    if (tmp.data == tmp.extended_data)
        frame->extended_data = frame->data;

    return 0;
}

int av_frame_copy_props(AVFrame *dst, const AVFrame *src)
{
    int i;

    dst->key_frame              = src->key_frame;
    dst->pict_type              = src->pict_type;
    dst->sample_aspect_ratio    = src->sample_aspect_ratio;
    dst->pts                    = src->pts;
    dst->repeat_pict            = src->repeat_pict;
    dst->interlaced_frame       = src->interlaced_frame;
    dst->top_field_first        = src->top_field_first;
    dst->palette_has_changed    = src->palette_has_changed;
    dst->sample_rate            = src->sample_rate;
    dst->opaque                 = src->opaque;
#if FF_API_AVFRAME_LAVC
    dst->type                   = src->type;
#endif
    dst->pkt_pts                = src->pkt_pts;
    dst->pkt_dts                = src->pkt_dts;
    dst->pkt_pos                = src->pkt_pos;
    dst->pkt_size               = src->pkt_size;
    dst->pkt_duration           = src->pkt_duration;
    dst->reordered_opaque       = src->reordered_opaque;
    dst->quality                = src->quality;
    dst->best_effort_timestamp  = src->best_effort_timestamp;
    dst->coded_picture_number   = src->coded_picture_number;
    dst->display_picture_number = src->display_picture_number;
    dst->flags                  = src->flags;
<<<<<<< HEAD
    dst->decode_error_flags     = src->decode_error_flags;
    dst->colorspace             = src->colorspace;
    dst->color_range            = src->color_range;

    av_dict_copy(&dst->metadata, src->metadata, 0);
=======
#if FF_API_AVFRAME_COLORSPACE
    dst->color_primaries        = src->color_primaries;
    dst->color_trc              = src->color_trc;
    dst->colorspace             = src->colorspace;
    dst->color_range            = src->color_range;
    dst->chroma_location        = src->chroma_location;
#endif
>>>>>>> 8c02adc6

    memcpy(dst->error, src->error, sizeof(dst->error));

    for (i = 0; i < src->nb_side_data; i++) {
        const AVFrameSideData *sd_src = src->side_data[i];
        AVFrameSideData *sd_dst = av_frame_new_side_data(dst, sd_src->type,
                                                         sd_src->size);
        if (!sd_dst) {
            for (i = 0; i < dst->nb_side_data; i++) {
                av_freep(&dst->side_data[i]->data);
                av_dict_free(&dst->side_data[i]->metadata);
                av_freep(&dst->side_data[i]);
            }
            av_freep(&dst->side_data);
            return AVERROR(ENOMEM);
        }
        memcpy(sd_dst->data, sd_src->data, sd_src->size);
        av_dict_copy(&sd_dst->metadata, sd_src->metadata, 0);
    }

    dst->qscale_table = NULL;
    dst->qstride      = 0;
    dst->qscale_type  = 0;
    if (src->qp_table_buf) {
        dst->qp_table_buf = av_buffer_ref(src->qp_table_buf);
        if (dst->qp_table_buf) {
            dst->qscale_table = dst->qp_table_buf->data;
            dst->qstride      = src->qstride;
            dst->qscale_type  = src->qscale_type;
        }
    }

    return 0;
}

AVBufferRef *av_frame_get_plane_buffer(AVFrame *frame, int plane)
{
    uint8_t *data;
    int planes, i;

    if (frame->nb_samples) {
        int channels = frame->channels;
        if (!channels)
            return NULL;
        CHECK_CHANNELS_CONSISTENCY(frame);
        planes = av_sample_fmt_is_planar(frame->format) ? channels : 1;
    } else
        planes = 4;

    if (plane < 0 || plane >= planes || !frame->extended_data[plane])
        return NULL;
    data = frame->extended_data[plane];

    for (i = 0; i < FF_ARRAY_ELEMS(frame->buf) && frame->buf[i]; i++) {
        AVBufferRef *buf = frame->buf[i];
        if (data >= buf->data && data < buf->data + buf->size)
            return buf;
    }
    for (i = 0; i < frame->nb_extended_buf; i++) {
        AVBufferRef *buf = frame->extended_buf[i];
        if (data >= buf->data && data < buf->data + buf->size)
            return buf;
    }
    return NULL;
}

AVFrameSideData *av_frame_new_side_data(AVFrame *frame,
                                        enum AVFrameSideDataType type,
                                        int size)
{
    AVFrameSideData *ret, **tmp;

    if (frame->nb_side_data > INT_MAX / sizeof(*frame->side_data) - 1)
        return NULL;

    tmp = av_realloc(frame->side_data,
                     (frame->nb_side_data + 1) * sizeof(*frame->side_data));
    if (!tmp)
        return NULL;
    frame->side_data = tmp;

    ret = av_mallocz(sizeof(*ret));
    if (!ret)
        return NULL;

    ret->data = av_malloc(size);
    if (!ret->data) {
        av_freep(&ret);
        return NULL;
    }

    ret->size = size;
    ret->type = type;

    frame->side_data[frame->nb_side_data++] = ret;

    return ret;
}

AVFrameSideData *av_frame_get_side_data(const AVFrame *frame,
                                        enum AVFrameSideDataType type)
{
    int i;

    for (i = 0; i < frame->nb_side_data; i++) {
        if (frame->side_data[i]->type == type)
            return frame->side_data[i];
    }
    return NULL;
}

static int frame_copy_video(AVFrame *dst, const AVFrame *src)
{
    const uint8_t *src_data[4];
    int i, planes;

    if (dst->width  < src->width ||
        dst->height < src->height)
        return AVERROR(EINVAL);

    planes = av_pix_fmt_count_planes(dst->format);
    for (i = 0; i < planes; i++)
        if (!dst->data[i] || !src->data[i])
            return AVERROR(EINVAL);

    memcpy(src_data, src->data, sizeof(src_data));
    av_image_copy(dst->data, dst->linesize,
                  src_data, src->linesize,
                  dst->format, src->width, src->height);

    return 0;
}

static int frame_copy_audio(AVFrame *dst, const AVFrame *src)
{
    int planar   = av_sample_fmt_is_planar(dst->format);
    int channels = dst->channels;
    int planes   = planar ? channels : 1;
    int i;

    if (dst->nb_samples     != src->nb_samples ||
        dst->channels       != src->channels ||
        dst->channel_layout != src->channel_layout)
        return AVERROR(EINVAL);

    CHECK_CHANNELS_CONSISTENCY(src);

    for (i = 0; i < planes; i++)
        if (!dst->extended_data[i] || !src->extended_data[i])
            return AVERROR(EINVAL);

    av_samples_copy(dst->extended_data, src->extended_data, 0, 0,
                    dst->nb_samples, channels, dst->format);

    return 0;
}

int av_frame_copy(AVFrame *dst, const AVFrame *src)
{
    if (dst->format != src->format || dst->format < 0)
        return AVERROR(EINVAL);

    if (dst->width > 0 && dst->height > 0)
        return frame_copy_video(dst, src);
    else if (dst->nb_samples > 0 && dst->channel_layout)
        return frame_copy_audio(dst, src);

    return AVERROR(EINVAL);
}

void av_frame_remove_side_data(AVFrame *frame, enum AVFrameSideDataType type)
{
    int i;

    for (i = 0; i < frame->nb_side_data; i++) {
        AVFrameSideData *sd = frame->side_data[i];
        if (sd->type == type) {
            av_freep(&sd->data);
            av_dict_free(&sd->metadata);
            av_freep(&frame->side_data[i]);
            frame->side_data[i] = frame->side_data[frame->nb_side_data - 1];
            frame->nb_side_data--;
        }
    }
}<|MERGE_RESOLUTION|>--- conflicted
+++ resolved
@@ -103,7 +103,6 @@
     frame->key_frame           = 1;
     frame->sample_aspect_ratio = (AVRational){ 0, 1 };
     frame->format              = -1; /* unknown */
-    frame->colorspace          = AVCOL_SPC_UNSPECIFIED;
     frame->extended_data       = frame->data;
 #if FF_API_AVFRAME_COLORSPACE
     frame->color_primaries     = AVCOL_PRI_UNSPECIFIED;
@@ -475,13 +474,7 @@
     dst->coded_picture_number   = src->coded_picture_number;
     dst->display_picture_number = src->display_picture_number;
     dst->flags                  = src->flags;
-<<<<<<< HEAD
     dst->decode_error_flags     = src->decode_error_flags;
-    dst->colorspace             = src->colorspace;
-    dst->color_range            = src->color_range;
-
-    av_dict_copy(&dst->metadata, src->metadata, 0);
-=======
 #if FF_API_AVFRAME_COLORSPACE
     dst->color_primaries        = src->color_primaries;
     dst->color_trc              = src->color_trc;
@@ -489,7 +482,8 @@
     dst->color_range            = src->color_range;
     dst->chroma_location        = src->chroma_location;
 #endif
->>>>>>> 8c02adc6
+
+    av_dict_copy(&dst->metadata, src->metadata, 0);
 
     memcpy(dst->error, src->error, sizeof(dst->error));
 
