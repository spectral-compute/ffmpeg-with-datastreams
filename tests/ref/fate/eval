Evaluating ''
'' -> nan

Evaluating '1;2'
'1;2' -> 2.000000

Evaluating '-20'
'-20' -> -20.000000

Evaluating '-PI'
'-PI' -> -3.141593

Evaluating '+PI'
'+PI' -> 3.141593

Evaluating '1+(5-2)^(3-1)+1/2+sin(PI)-max(-2.2,-3.1)'
'1+(5-2)^(3-1)+1/2+sin(PI)-max(-2.2,-3.1)' -> 12.700000

Evaluating '80G/80Gi'
'80G/80Gi' -> 0.931323

Evaluating '1k'
'1k' -> 1000.000000

Evaluating '1Gi'
'1Gi' -> 1073741824.000000

Evaluating '1gi'
'1gi' -> nan

Evaluating '1GiFoo'
'1GiFoo' -> nan

Evaluating '1k+1k'
'1k+1k' -> 2000.000000

Evaluating '1Gi*3foo'
'1Gi*3foo' -> nan

Evaluating 'foo'
'foo' -> nan

Evaluating 'foo('
'foo(' -> nan

Evaluating 'foo()'
'foo()' -> nan

Evaluating 'foo)'
'foo)' -> nan

Evaluating 'sin'
'sin' -> nan

Evaluating 'sin('
'sin(' -> nan

Evaluating 'sin()'
'sin()' -> nan

Evaluating 'sin)'
'sin)' -> nan

Evaluating 'sin 10'
'sin 10' -> nan

Evaluating 'sin(1,2,3)'
'sin(1,2,3)' -> nan

Evaluating 'sin(1 )'
'sin(1 )' -> 0.841471

Evaluating '1'
'1' -> 1.000000

Evaluating '1foo'
'1foo' -> nan

Evaluating 'bar + PI + E + 100f*2 + foo'
'bar + PI + E + 100f*2 + foo' -> nan

Evaluating '13k + 12f - foo(1, 2)'
'13k + 12f - foo(1, 2)' -> nan

Evaluating '1gi'
'1gi' -> nan

Evaluating '1Gi'
'1Gi' -> 1073741824.000000

Evaluating 'st(0, 123)'
'st(0, 123)' -> 123.000000

Evaluating 'st(1, 123); ld(1)'
'st(1, 123); ld(1)' -> 123.000000

Evaluating 'lte(0, 1)'
'lte(0, 1)' -> 1.000000

Evaluating 'lte(1, 1)'
'lte(1, 1)' -> 1.000000

Evaluating 'lte(1, 0)'
'lte(1, 0)' -> 0.000000

Evaluating 'lt(0, 1)'
'lt(0, 1)' -> 1.000000

Evaluating 'lt(1, 1)'
'lt(1, 1)' -> 0.000000

Evaluating 'gt(1, 0)'
'gt(1, 0)' -> 1.000000

Evaluating 'gt(2, 7)'
'gt(2, 7)' -> 0.000000

Evaluating 'gte(122, 122)'
'gte(122, 122)' -> 1.000000

Evaluating 'st(0, 1); while(lte(ld(0), 100), st(1, ld(1)+ld(0));st(0, ld(0)+1)); ld(1)'
'st(0, 1); while(lte(ld(0), 100), st(1, ld(1)+ld(0));st(0, ld(0)+1)); ld(1)' -> 5050.000000

Evaluating 'st(1, 1); st(2, 2); st(0, 1); while(lte(ld(0),10), st(3, ld(1)+ld(2)); st(1, ld(2)); st(2, ld(3)); st(0, ld(0)+1)); ld(3)'
'st(1, 1); st(2, 2); st(0, 1); while(lte(ld(0),10), st(3, ld(1)+ld(2)); st(1, ld(2)); st(2, ld(3)); st(0, ld(0)+1)); ld(3)' -> 233.000000

Evaluating 'while(0, 10)'
'while(0, 10)' -> nan

Evaluating 'st(0, 1); while(lte(ld(0),100), st(1, ld(1)+ld(0)); st(0, ld(0)+1))'
'st(0, 1); while(lte(ld(0),100), st(1, ld(1)+ld(0)); st(0, ld(0)+1))' -> 101.000000

Evaluating 'isnan(1)'
'isnan(1)' -> 0.000000

Evaluating 'isnan(NAN)'
'isnan(NAN)' -> 1.000000

Evaluating 'isnan(INF)'
'isnan(INF)' -> 0.000000

Evaluating 'isinf(1)'
'isinf(1)' -> 0.000000

Evaluating 'isinf(NAN)'
'isinf(NAN)' -> 0.000000

Evaluating 'isinf(INF)'
'isinf(INF)' -> 1.000000

Evaluating 'floor(NAN)'
'floor(NAN)' -> nan

Evaluating 'floor(123.123)'
'floor(123.123)' -> 123.000000

Evaluating 'floor(-123.123)'
'floor(-123.123)' -> -124.000000

Evaluating 'trunc(123.123)'
'trunc(123.123)' -> 123.000000

Evaluating 'trunc(-123.123)'
'trunc(-123.123)' -> -123.000000

Evaluating 'ceil(123.123)'
'ceil(123.123)' -> 124.000000

Evaluating 'ceil(-123.123)'
'ceil(-123.123)' -> -123.000000

Evaluating 'sqrt(1764)'
'sqrt(1764)' -> 42.000000

Evaluating 'isnan(sqrt(-1))'
'isnan(sqrt(-1))' -> 1.000000

Evaluating 'not(1)'
'not(1)' -> 0.000000

Evaluating 'not(NAN)'
'not(NAN)' -> 0.000000

Evaluating 'not(0)'
'not(0)' -> 1.000000

<<<<<<< HEAD
Evaluating 'pow(0,1.23)'
'pow(0,1.23)' -> 0.000000

Evaluating 'pow(PI,1.23)'
'pow(PI,1.23)' -> 4.087844

Evaluating 'PI^1.23'
'PI^1.23' -> 4.087844

Evaluating 'pow(-1,1.23)'
'pow(-1,1.23)' -> nan

Evaluating 'if(1, 2)'
'if(1, 2)' -> 2.000000

Evaluating 'ifnot(0, 23)'
'ifnot(0, 23)' -> 23.000000

Evaluating 'ifnot(1, NaN) + if(0, 1)'
'ifnot(1, NaN) + if(0, 1)' -> 0.000000

Evaluating 'taylor(1, 1)'
'taylor(1, 1)' -> 2.718282

Evaluating 'taylor(eq(mod(ld(1),4),1)-eq(mod(ld(1),4),3), PI/2, 1)'
'taylor(eq(mod(ld(1),4),1)-eq(mod(ld(1),4),3), PI/2, 1)' -> 1.000000

Evaluating 'root(sin(ld(0))-1, 2)'
'root(sin(ld(0))-1, 2)' -> 1.570796

Evaluating 'root(sin(ld(0))+6+sin(ld(0)/12)-log(ld(0)), 100)'
'root(sin(ld(0))+6+sin(ld(0)/12)-log(ld(0)), 100)' -> 60.965601

Evaluating '7000000B*random(0)'
'7000000B*random(0)' -> 0.003078

Evaluating 'squish(2)'
'squish(2)' -> 0.000335

Evaluating 'gauss(0.1)'
'gauss(0.1)' -> 0.396953

Evaluating 'hypot(4,3)'
'hypot(4,3)' -> 5.000000

Evaluating 'gcd(30,55)*min(9,1)'
'gcd(30,55)*min(9,1)' -> 5.000000
=======
Evaluating '6.0206dB'
'6.0206dB' -> 2.000000

Evaluating '-3.0103dB'
'-3.0103dB' -> 0.707107
>>>>>>> 9d5c62ba

12.700000 == 12.7
0.931323 == 0.931322575<|MERGE_RESOLUTION|>--- conflicted
+++ resolved
@@ -184,7 +184,12 @@
 Evaluating 'not(0)'
 'not(0)' -> 1.000000
 
-<<<<<<< HEAD
+Evaluating '6.0206dB'
+'6.0206dB' -> 2.000000
+
+Evaluating '-3.0103dB'
+'-3.0103dB' -> 0.707107
+
 Evaluating 'pow(0,1.23)'
 'pow(0,1.23)' -> 0.000000
 
@@ -232,13 +237,6 @@
 
 Evaluating 'gcd(30,55)*min(9,1)'
 'gcd(30,55)*min(9,1)' -> 5.000000
-=======
-Evaluating '6.0206dB'
-'6.0206dB' -> 2.000000
-
-Evaluating '-3.0103dB'
-'-3.0103dB' -> 0.707107
->>>>>>> 9d5c62ba
 
 12.700000 == 12.7
 0.931323 == 0.931322575