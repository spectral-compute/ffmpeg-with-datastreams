--- conflicted
+++ resolved
@@ -13,17 +13,13 @@
 FATE_AUDIO += $(FATE_BINKAUDIO)
 fate-binkaudio: $(FATE_BINKAUDIO)
 
-<<<<<<< HEAD
-FATE_AUDIO += fate-dts
-=======
-FATE_AVCONV += fate-bmv-audio
+FATE_AUDIO += fate-bmv-audio
 fate-bmv-audio: CMD = framecrc -i $(SAMPLES)/bmv/SURFING-partial.BMV -vn
 
-FATE_AVCONV += fate-delphine-cin-audio
+FATE_AUDIO += fate-delphine-cin-audio
 fate-delphine-cin-audio: CMD = framecrc -i $(SAMPLES)/delphine-cin/LOGO-partial.CIN -vn
 
-FATE_AVCONV += fate-dts
->>>>>>> 100c70b0
+FATE_AUDIO += fate-dts
 fate-dts: CMD = pcm -i $(SAMPLES)/dts/dts.ts
 fate-dts: CMP = oneoff
 fate-dts: REF = $(SAMPLES)/dts/dts.pcm
