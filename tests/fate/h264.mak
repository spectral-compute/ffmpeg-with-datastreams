--- conflicted
+++ resolved
@@ -418,12 +418,8 @@
 fate-h264-conformance-sva_nl1_b:                  CMD = framecrc -vsync drop -i $(TARGET_SAMPLES)/h264-conformance/SVA_NL1_B.264
 fate-h264-conformance-sva_nl2_e:                  CMD = framecrc -vsync drop -i $(TARGET_SAMPLES)/h264-conformance/SVA_NL2_E.264
 
-fate-h264-bsf-mp4toannexb:                        CMD = md5 -i $(TARGET_SAMPLES)/h264/interlaced_crop.mp4 -vcodec copy -f h264
-
-<<<<<<< HEAD
-=======
-fate-h264-bsf-mp4toannexb:                        CMD = md5 -i $(TARGET_SAMPLES)/h264/interlaced_crop.mp4 -c:v copy -bsf h264_mp4toannexb -f h264
->>>>>>> 4141a5a2
+fate-h264-bsf-mp4toannexb:                        CMD = md5 -i $(TARGET_SAMPLES)/h264/interlaced_crop.mp4 -c:v copy -f h264
+
 fate-h264-crop-to-container:                      CMD = framemd5 -i $(TARGET_SAMPLES)/h264/crop-to-container-dims-canon.mov
 fate-h264-direct-bff:                             CMD = framecrc -i $(TARGET_SAMPLES)/h264/direct-bff.mkv
 fate-h264-extradata-reload:                       CMD = framemd5 -i $(TARGET_SAMPLES)/h264/extradata-reload-multi-stsd.mov
